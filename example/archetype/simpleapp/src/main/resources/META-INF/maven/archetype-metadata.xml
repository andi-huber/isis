--- conflicted
+++ resolved
@@ -1,9 +1,4 @@
 <?xml version="1.0" encoding="UTF-8"?>
-<<<<<<< HEAD
-<archetype-descriptor xsi:schemaLocation="http://maven.apache.org/plugins/maven-archetype-plugin/archetype-descriptor/1.0.0 http://maven.apache.org/xsd/archetype-descriptor-1.0.0.xsd" name="simpleapp"
-    xmlns="http://maven.apache.org/plugins/maven-archetype-plugin/archetype-descriptor/1.0.0"
-    xmlns:xsi="http://www.w3.org/2001/XMLSchema-instance">
-=======
 <!--
   Licensed to the Apache Software Foundation (ASF) under one
   or more contributor license agreements.  See the NOTICE file
@@ -23,7 +18,6 @@
   under the License.
 -->
 <archetype-descriptor xmlns="http://maven.apache.org/plugins/maven-archetype-plugin/archetype-descriptor/1.0.0" xmlns:xsi="http://www.w3.org/2001/XMLSchema-instance" name="simpleapp" xsi:schemaLocation="http://maven.apache.org/plugins/maven-archetype-plugin/archetype-descriptor/1.0.0 http://maven.apache.org/xsd/archetype-descriptor-1.0.0.xsd">
->>>>>>> 4aeada02
   <fileSets>
     <fileSet filtered="true" encoding="UTF-8">
       <directory>_checks</directory>
@@ -38,11 +32,7 @@
       </includes>
     </fileSet>
     <fileSet encoding="UTF-8">
-<<<<<<< HEAD
-      <directory></directory>
-=======
       <directory/>
->>>>>>> 4aeada02
       <includes>
         <include>.gitattributes</include>
         <include>.gitignore</include>
@@ -53,11 +43,7 @@
     </fileSet>
   </fileSets>
   <modules>
-<<<<<<< HEAD
-    <module id="${rootArtifactId}-module-simple" dir="module-simple" name="${rootArtifactId}-module-simple">
-=======
     <module name="${rootArtifactId}-module-simple" id="${rootArtifactId}-module-simple" dir="module-simple">
->>>>>>> 4aeada02
       <fileSets>
         <fileSet filtered="true" encoding="UTF-8">
           <directory>src/main/java</directory>
@@ -65,15 +51,6 @@
             <include>**/*.java</include>
             <include>**/*.xml</include>
           </includes>
-<<<<<<< HEAD
-        </fileSet>
-        <fileSet encoding="UTF-8">
-          <directory>src/main/java</directory>
-          <includes>
-            <include>**/*.png</include>
-          </includes>
-=======
->>>>>>> 4aeada02
         </fileSet>
         <fileSet encoding="UTF-8">
           <directory>src/main/java</directory>
@@ -111,44 +88,6 @@
     <module name="${rootArtifactId}-application" id="${rootArtifactId}-application" dir="application">
       <fileSets>
         <fileSet filtered="true" encoding="UTF-8">
-<<<<<<< HEAD
-          <directory>src/test/java</directory>
-          <includes>
-            <include>**/*.java</include>
-          </includes>
-        </fileSet>
-        <fileSet filtered="true" encoding="UTF-8">
-          <directory></directory>
-          <includes>
-            <include>logging-dn-enhance.properties</include>
-            <include>logging-integtest.properties</include>
-          </includes>
-        </fileSet>
-        <fileSet encoding="UTF-8">
-          <directory></directory>
-          <includes>
-            <include>.gitignore</include>
-            <include>build.gradle</include>
-            <include>gradlew</include>
-            <include>gradlew.bat</include>
-            <include>layouts.gradle</include>
-            <include>liveReload.gradle</include>
-            <include>translations.pot</include>
-          </includes>
-        </fileSet>
-      </fileSets>
-    </module>
-    <module id="${rootArtifactId}-application" dir="application" name="${rootArtifactId}-application">
-      <fileSets>
-        <fileSet filtered="true" encoding="UTF-8">
-          <directory>src/main/java</directory>
-          <includes>
-            <include>**/*.java</include>
-            <include>**/*.xml</include>
-          </includes>
-        </fileSet>
-        <fileSet encoding="UTF-8">
-=======
           <directory>src/main/java</directory>
           <includes>
             <include>**/*.java</include>
@@ -157,39 +96,23 @@
           </includes>
         </fileSet>
         <fileSet encoding="UTF-8">
->>>>>>> 4aeada02
           <directory>src/main/java</directory>
           <includes>
             <include>**/*.png</include>
           </includes>
         </fileSet>
         <fileSet filtered="true" encoding="UTF-8">
-<<<<<<< HEAD
-          <directory>src/main/resources</directory>
-          <includes>
-            <include>**/*.properties</include>
-          </includes>
-        </fileSet>
-        <fileSet filtered="true" encoding="UTF-8">
-          <directory>src/test/java</directory>
-          <includes>
-            <include>**/*.java</include>
-=======
           <directory>src/test/java</directory>
           <includes>
             <include>**/*.java</include>
             <include>**/*.xml</include>
->>>>>>> 4aeada02
           </includes>
         </fileSet>
         <fileSet encoding="UTF-8">
           <directory>src/test/java</directory>
           <includes>
             <include>**/*.feature</include>
-<<<<<<< HEAD
-=======
             <include>**/*.gitignore</include>
->>>>>>> 4aeada02
           </includes>
         </fileSet>
         <fileSet filtered="true" encoding="UTF-8">
@@ -199,21 +122,13 @@
           </includes>
         </fileSet>
         <fileSet filtered="true" encoding="UTF-8">
-<<<<<<< HEAD
-          <directory></directory>
-=======
           <directory/>
->>>>>>> 4aeada02
           <includes>
             <include>logging-integtest.properties</include>
           </includes>
         </fileSet>
         <fileSet encoding="UTF-8">
-<<<<<<< HEAD
-          <directory></directory>
-=======
           <directory/>
->>>>>>> 4aeada02
           <includes>
             <include>.gitignore</include>
             <include>translations.pot</include>
@@ -221,23 +136,9 @@
         </fileSet>
       </fileSets>
     </module>
-<<<<<<< HEAD
-    <module id="${rootArtifactId}-webapp" dir="webapp" name="${rootArtifactId}-webapp">
-      <fileSets>
-        <fileSet filtered="true" encoding="UTF-8">
-          <directory>src/main/java</directory>
-          <includes>
-            <include>**/*.java</include>
-            <include>**/*.html</include>
-            <include>**/*.properties</include>
-          </includes>
-        </fileSet>
-        <fileSet filtered="true" encoding="UTF-8">
-=======
     <module name="${rootArtifactId}-webapp" id="${rootArtifactId}-webapp" dir="webapp">
       <fileSets>
         <fileSet filtered="true" encoding="UTF-8">
->>>>>>> 4aeada02
           <directory>src/main/webapp</directory>
           <includes>
             <include>**/*.xml</include>
@@ -248,11 +149,7 @@
         <fileSet encoding="UTF-8">
           <directory>src/main/resources</directory>
           <includes>
-<<<<<<< HEAD
-            <include>**/*.</include>
-=======
             <include>**/*</include>
->>>>>>> 4aeada02
           </includes>
         </fileSet>
         <fileSet encoding="UTF-8">
@@ -266,16 +163,11 @@
           <directory>src/main/webapp</directory>
           <includes>
             <include>**/*.css</include>
-<<<<<<< HEAD
-            <include>**/*.gif</include>
-            <include>**/*.ini</include>
-=======
             <include>**/*.ico</include>
             <include>**/*.gif</include>
             <include>**/*.ini</include>
             <include>**/*.md</include>
             <include>**/*.ttf</include>
->>>>>>> 4aeada02
             <include>**/*.png</include>
             <include>**/*.js</include>
             <include>**/*.po</include>
