<?xml version="1.0" encoding="UTF-8"?>
<!--
  Licensed to the Apache Software Foundation (ASF) under one
  or more contributor license agreements.  See the NOTICE file
  distributed with this work for additional information
  regarding copyright ownership.  The ASF licenses this file
  to you under the Apache License, Version 2.0 (the
  "License"); you may not use this file except in compliance
  with the License.  You may obtain a copy of the License at
  
         http://www.apache.org/licenses/LICENSE-2.0
         
  Unless required by applicable law or agreed to in writing,
  software distributed under the License is distributed on an
  "AS IS" BASIS, WITHOUT WARRANTIES OR CONDITIONS OF ANY
  KIND, either express or implied.  See the License for the
  specific language governing permissions and limitations
  under the License.
--><project xmlns="http://maven.apache.org/POM/4.0.0" xmlns:xsi="http://www.w3.org/2001/XMLSchema-instance" xsi:schemaLocation="http://maven.apache.org/POM/4.0.0 http://maven.apache.org/maven-v4_0_0.xsd">
    <modelVersion>4.0.0</modelVersion>

    <parent>
        <groupId>${groupId}</groupId>
        <artifactId>${rootArtifactId}</artifactId>
        <version>${version}</version>
    </parent>

    <artifactId>${artifactId}</artifactId>
    <name>SimpleApp Webapp</name>

    <description>This assemblies and runs both the Wicket viewer and the Restfulobjects viewer in a single webapp configured to run using the datanucleus object store.</description>

    <packaging>war</packaging>

    <properties>

        <isis-maven-plugin.swagger.appManifest>domainapp.application.manifest.DomainAppAppManifest</isis-maven-plugin.swagger.appManifest>
        <isis-maven-plugin.swagger.dependency.groupId>${project.groupId}</isis-maven-plugin.swagger.dependency.groupId>
        <isis-maven-plugin.swagger.dependency.artifactId>${project.parent.artifactId}-application</isis-maven-plugin.swagger.dependency.artifactId>

        <jetty-console-maven-plugin.backgroundImage>${basedir}/src/main/jettyconsole/isis-banner.png</jetty-console-maven-plugin.backgroundImage>

        <maven-war-plugin.warName>${project.parent.artifactId}</maven-war-plugin.warName>
    </properties>

    <build>
        <resources>
            <resource>
                <directory>src/main/resources</directory>
            </resource>
            <resource>
                <directory>src/main/java</directory>
                <includes>
                    <include>**</include>
                </includes>
                <excludes>
                    <exclude>**/*.java</exclude>
                </excludes>
            </resource>
        </resources>
        <plugins>
            <plugin>
                <groupId>org.codehaus.mojo</groupId>
                <artifactId>buildnumber-maven-plugin</artifactId>
                <version>1.4</version>
                <configuration>
                    <shortRevisionLength>8</shortRevisionLength>
                    <timestampFormat>{0,date,yyyy-MM-dd HH:mm:ss}</timestampFormat>
                </configuration>
                <executions>
                    <execution>
                        <phase>validate</phase>
                        <goals>
                            <goal>create</goal>
                        </goals>
                    </execution>
                </executions>
            </plugin>
            <plugin>
                <groupId>org.codehaus.mojo</groupId>
                <artifactId>build-helper-maven-plugin</artifactId>
                <version>1.8</version>
                <executions>
                    <execution>
                        <phase>validate</phase>
                        <goals>
                            <goal>maven-version</goal>
                        </goals>
                    </execution>
                </executions>
            </plugin>
            <plugin>
                <groupId>com.github.odavid.maven.plugins</groupId>
                <artifactId>mixin-maven-plugin</artifactId>
                <version>0.1-alpha-39</version>
                <extensions>true</extensions>
                <configuration>
                    <mixins>
                        <mixin>
                            <groupId>com.danhaywood.mavenmixin</groupId>
                            <artifactId>standard</artifactId>
                            <version>${mavenmixin-standard.version}</version>
                        </mixin>
                        <mixin>
                            <groupId>com.danhaywood.mavenmixin</groupId>
                            <artifactId>enforcerrelaxed</artifactId>
                            <version>${mavenmixin-enforcerrelaxed.version}</version>
                        </mixin>
                        <mixin>
                            <groupId>com.danhaywood.mavenmixin</groupId>
                            <artifactId>isisswagger</artifactId>
                            <version>${mavenmixin-isisswagger.version}</version>
                        </mixin>
                        <mixin>
                            <groupId>com.danhaywood.mavenmixin</groupId>
                            <artifactId>jettywar</artifactId>
                            <version>${mavenmixin-jettywar.version}</version>
                        </mixin>
                        <mixin>
                            <groupId>com.danhaywood.mavenmixin</groupId>
                            <artifactId>jettyconsole</artifactId>
                            <version>${mavenmixin-jettyconsole.version}</version>
                        </mixin>
                    </mixins>
                </configuration>
            </plugin>
        </plugins>
    </build>

    <dependencies>

        <!-- this app -->
        <dependency>
            <groupId>${project.groupId}</groupId>
            <artifactId>${rootArtifactId}-application</artifactId>
        </dependency>

        <!-- isis -->
        <dependency>
            <groupId>com.danhaywood.mavendeps</groupId>
            <artifactId>isiswebapp</artifactId>
<<<<<<< HEAD
            <version>0.0.2</version>
=======
            <version>${mavendeps-isiswebapp.version}</version>
>>>>>>> fa36da4a
            <type>pom</type>
        </dependency>

        <dependency>
            <groupId>com.danhaywood.mavendeps</groupId>
            <artifactId>isisintellij</artifactId>
            <version>${mavendeps-isisintellij.version}</version>
            <type>pom</type>
        </dependency>
    </dependencies>

    <profiles>

        <profile>
            <id>jdbc-hsqldb</id>
            <activation>
                <property>
                    <name>!skip.jdbc-hsqldb</name>
                </property>
            </activation>
            <dependencies>
                <dependency>
                    <groupId>org.hsqldb</groupId>
                    <artifactId>hsqldb</artifactId>
                </dependency>
            </dependencies>
        </profile>
        <profile>
            <id>jdbc-logging</id>
            <activation>
                <property>
                    <name>!skip.jdbc-logging</name>
                </property>
            </activation>
            <dependencies>
                <dependency>
                    <groupId>org.lazyluke</groupId>
                    <artifactId>log4jdbc-remix</artifactId>
                    <exclusions>
                        <exclusion>
                            <groupId>org.slf4j</groupId>
                            <artifactId>slf4j-api</artifactId>
                        </exclusion>
                    </exclusions>
                </dependency>
            </dependencies>
        </profile>
        <!--
        <profile>
            <id>jdbc-postgres</id>
            <activation>
                <property>
                    <name>!skip.jdbc-postgres</name>
                </property>
            </activation>
            <dependencies>
                <dependency>
                    <groupId>postgresql</groupId>
                    <artifactId>postgresql</artifactId>
                    <version>9.1-901.jdbc4</version>
                </dependency>
            </dependencies>
        </profile>
        -->
        <!--
        <profile>
            <id>jdbc-mssql</id>
            <activation>
                <property>
                    <name>!skip.jdbc-mssql</name>
                </property>
            </activation>

            mvn install:install-file -Dfile=sqljdbc4.jar \
                                     -DgroupId=com.microsoft.sqlserver \
                                     -DartifactId=jdbc \
                                     -Dversion=4.0 \
                                     -Dpackaging=jar

            <dependencies>
               <dependency>
                   <groupId>com.microsoft.sqlserver</groupId>
                   <artifactId>sqljdbc4</artifactId>
                   <version>4.0</version>
               </dependency>
            </dependencies>
        </profile>
        -->
    </profiles>

</project><|MERGE_RESOLUTION|>--- conflicted
+++ resolved
@@ -139,11 +139,7 @@
         <dependency>
             <groupId>com.danhaywood.mavendeps</groupId>
             <artifactId>isiswebapp</artifactId>
-<<<<<<< HEAD
-            <version>0.0.2</version>
-=======
             <version>${mavendeps-isiswebapp.version}</version>
->>>>>>> fa36da4a
             <type>pom</type>
         </dependency>
 
