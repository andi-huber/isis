--- conflicted
+++ resolved
@@ -42,11 +42,7 @@
 
         <compiler-plugin.source>1.8</compiler-plugin.source>
         <compiler-plugin.target>1.8</compiler-plugin.target>
-<<<<<<< HEAD
         <compiler-plugin.compilerArgument>-parameters</compiler-plugin.compilerArgument>
-=======
-        <compiler-plugin.compilerArgument></compiler-plugin.compilerArgument>
->>>>>>> a3df937c
 
         <project.build.sourceEncoding>UTF-8</project.build.sourceEncoding>
         <project.reporting.outputEncoding>UTF-8</project.reporting.outputEncoding>
