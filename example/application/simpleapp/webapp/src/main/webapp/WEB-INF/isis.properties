#  Licensed to the Apache Software Foundation (ASF) under one
#  or more contributor license agreements.  See the NOTICE file
#  distributed with this work for additional information
#  regarding copyright ownership.  The ASF licenses this file
#  to you under the Apache License, Version 2.0 (the
#  "License"); you may not use this file except in compliance
#  with the License.  You may obtain a copy of the License at
#  
#         http://www.apache.org/licenses/LICENSE-2.0
#         
#  Unless required by applicable law or agreed to in writing,
#  software distributed under the License is distributed on an
#  "AS IS" BASIS, WITHOUT WARRANTIES OR CONDITIONS OF ANY
#  KIND, either express or implied.  See the License for the
#  specific language governing permissions and limitations
#  under the License.


#################################################################################
#
# specify system components.
#
# The values correspond to the named components in the installer-registry.properties file
# in the org.apache.isis.core:isis-core-runtime JAR (in the org.apache.isis.core.runtime package)
#
# Although all configuration could reside in isis.properties, the recommendation is
# to split out into component specific files:
# 
#    xxx_yyy.properties files
#
# where
#    * xxx is the component type, and
#    * yyy is the component name.
#
# For example, viewer_wicket.properties holds configuration information specific to the Wicket viewer.
#
#################################################################################


#
# configure the persistor (object store) to use
#

# JDO/DataNucleus objectstore
isis.persistor=datanucleus



#
# configure authentication mechanism to use (to logon to the system)
#
 
#isis.authentication=bypass
isis.authentication=shiro


#
# configure authorization mechanism to use
#
 
#isis.authorization=bypass
isis.authorization=shiro





#################################################################################
#
# MetaModel
#
# The metamodel typically does not require additional configuration, although
# the system components (defined above) may refine the metamodel for their needs.
#
#################################################################################


#
# Additional programming model facet factories, or remove standard facet factories.
# Comma separated list of fully qualified class names.
#
#isis.reflector.facets.include=
#isis.reflector.facets.exclude=


#
# Metamodel validation (in addition to that automatically performed by the programming model facet factories)
# Default implementation does nothing.
#
# Use a custom implementation to enforce additional constraints specific to your app/project/company.
#
#isis.reflector.validator=org.apache.isis.core.metamodel.metamodelvalidator.dflt.MetaModelValidatorDefault



#
# Whether to allow deprecated annotations/method prefixes (otherwise raise metamodel validation errors).
# If not specified, default is to allow.
#
isis.reflector.validator.allowDeprecated=false



#
# Implementation to use for reading dynamic layout.  Default implementation reads Xxx.layout.json files from classpath.
#
#isis.reflector.layoutMetadataReaders=org.apache.isis.core.metamodel.layoutmetadata.json.LayoutMetadataReaderFromJson



#
# patterns for applying CssClassFa facet (font-awesome icons), matching on action names
#
isis.reflector.facet.cssClassFa.patterns=new.*\:fa-plus,add.*\:fa-plus-square,create.*\:fa-plus,update.*\:fa-edit,change.*\:fa-edit,remove.*\:fa-minus-square,move.*\:fa-exchange,first.*\:fa-star,find.*\:fa-search,lookup.*\:fa-search,clear.*\:fa-remove,previous.*\:fa-step-backward,next.*\:fa-step-forward,list.*\:fa-list, all.*\:fa-list, download.*\:fa-download, upload.*\:fa-upload, execute.*\:fa-bolt, run.*\:fa-bolt, calculate.*\:fa-calculator, verify.*\:fa-check-circle, refresh.*\:fa-refresh, install.*\:fa-wrench
                        new.*:fa-plus,\
                        add.*:fa-plus-square,\
                        create.*:fa-plus,\
                        update.*:fa-edit,\
                        change.*:fa-edit,\
                        remove.*:fa-minus-square,\
                        move.*:fa-exchange,\
                        first.*:fa-star,\
                        find.*:fa-search,\
                        lookup.*:fa-search,\
                        clear.*:fa-remove,\
                        previous.*:fa-step-backward,\
                        next.*:fa-step-forward,\
                        list.*:fa-list, \
                        all.*:fa-list, \
                        download.*:fa-download, \
                        upload.*:fa-upload, \
                        execute.*:fa-bolt, \
                        run.*:fa-bolt, \
                        calculate.*:fa-calculator, \
                        verify.*:fa-check-circle, \
                        refresh.*:fa-refresh, \
                        install.*:fa-wrench


<<<<<<< HEAD
#
# patterns for applying CssClass facet (CSS styles), matching on member names
#
isis.reflector.facet.cssClass.patterns=\
                        delete.*:btn-warning
=======
isis.reflector.facet.cssClass.patterns=update.*\:btn-default,delete.*\:btn-warning,.*\:btn-primary
                        update.*:btn-default,\
                        delete.*:btn-warning,\
                        .*:btn-primary

>>>>>>> ec2a3b6e


#################################################################################
#
# Value facet defaults
#
# (see also viewer-specific config files, eg viewer_wicket.properties)
#
#################################################################################

# as used by @Title of a date
isis.value.format.date=dd-MM-yyyy



#################################################################################
#
# Application Services and fixtures
#
#################################################################################

#
# Specify the domain services.
# 
# These are the most important configuration properties in the system, as they define
# the set of the classes for Isis to instantiate as domain service singletons.
# From these domain service instances the rest of the metamodel is discovered, while the 
# end-user gains access to other domain objects by invoking the actions of the domain services.
#
isis.services-installer=configuration-and-annotation
<<<<<<< HEAD
isis.services.ServicesInstallerFromAnnotation.packagePrefix=domainapp

isis.services = \
=======
isis.services.ServicesInstallerFromAnnotation.packagePrefix=dom.simple,fixture.simple,webapp.prototyping
                                                            fixture.simple,\
                                                            webapp.prototyping

isis.services = org.apache.isis.applib.services.bookmark.BookmarkHolderActionContributions,\# customizable exception handling, org.apache.isis.objectstore.jdo.applib.service.exceprecog.ExceptionRecognizerCompositeForJdoObjectStore,\#
                org.apache.isis.applib.services.bookmark.BookmarkHolderActionContributions,\
                \
>>>>>>> ec2a3b6e
                # customizable exception handling, \
                org.apache.isis.objectstore.jdo.applib.service.exceprecog.ExceptionRecognizerCompositeForJdoObjectStore,\
                #


# Specify the (optional) test fixtures
#
# Fixtures are used to seed the object store with an initial set of data.  For the 
# in-memory object store, the fixtures are installed on every run.  For other
# object stores, they are used only when the object store is first initialized.
#
isis.fixtures=domainapp.fixture.scenarios.RecreateSimpleObjects


#
# required by EmailServiceDefault
#
#isis.service.email.sender.address=some.valid@email.address
#isis.service.email.sender.password=the.password.for-isis.notification.email.sender.address



#
# whether ExceptionRecognizers should also log any recognized exceptions
# (default false; enable for diagnostics/debugging)
#
#isis.services.exceprecog.logRecognizedExceptions=true


################################################################################
#
# Auditing, Publishing, Command
#
################################################################################

#
# Whether changes to objects should be audited; if not set, defaults to "none"
# - if not set or set to "none", can explicitly enable using @DomainObject(auditing=Auditing.ENABLED)
# - if set to "all", can explicitly disable using @Object(auditing=Auditing.DISABLED)
#
#isis.services.audit.objects=all|none

#
# Whether changes to objects should be published; if not set, defaults to "none"
# - if not set or set to "none", can explicitly enable using @DomainObject(publishing=Publishing.ENABLED)
# - if set to "all", can explicitly disable using @Object(publishing=Publishing.DISABLED)
#
#isis.services.publish.objects=all|none

#
# Whether all (or all non-query only) actions should be published; if not set, defaults to "none"
# - if not set or set to "none", can explicitly enable using @Action(publishing=Publishing.ENABLED)
# - if set to "all", can explicitly disable using @Action(publishing=Publishing.DISABLED)
#
#isis.services.publish.actions=all|none|ignoreQueryOnly


#
# Whether all (or all non-query only) actions should be reified as commands; if not set, defaults to "none"
# - if not set or set to "none", can explicitly enable using @Action(command=CommandReification.ENABLED)
# - if set to "all", can explicitly disable using @Action(command=CommandReification.DISABLED)
#
#isis.services.command.actions=all|none|ignoreQueryOnly





################################################################################
#
# Policies
#
#################################################################################

#
# Whether editing of object properties is allowed; if not set, defaults to "true"
# - if not set or set to "true", can explicitly disable using @DomainObject(editing=Editing.DISABLED)
# - if set to "false", can explicitly enable using @DomainObject(editing=Editing.ENABLED)
#
#isis.objects.editing=true|false





################################################################################
#
# i18n
#
#################################################################################

#
# force read translations, even if running in prototype mode
#
#isis.services.translation.po.mode=read





################################################################################
#
# Viewer defaults
#
#################################################################################

#
# Specify viewer defaults
# 
#isis.viewers.paged.standalone=30
#isis.viewers.paged.parented=10


#isis.viewers.propertyLayout.labelPosition=LEFT
#isis.viewers.parameterLayout.labelPosition=LEFT<|MERGE_RESOLUTION|>--- conflicted
+++ resolved
@@ -111,7 +111,7 @@
 #
 # patterns for applying CssClassFa facet (font-awesome icons), matching on action names
 #
-isis.reflector.facet.cssClassFa.patterns=new.*\:fa-plus,add.*\:fa-plus-square,create.*\:fa-plus,update.*\:fa-edit,change.*\:fa-edit,remove.*\:fa-minus-square,move.*\:fa-exchange,first.*\:fa-star,find.*\:fa-search,lookup.*\:fa-search,clear.*\:fa-remove,previous.*\:fa-step-backward,next.*\:fa-step-forward,list.*\:fa-list, all.*\:fa-list, download.*\:fa-download, upload.*\:fa-upload, execute.*\:fa-bolt, run.*\:fa-bolt, calculate.*\:fa-calculator, verify.*\:fa-check-circle, refresh.*\:fa-refresh, install.*\:fa-wrench
+isis.reflector.facet.cssClassFa.patterns=\
                         new.*:fa-plus,\
                         add.*:fa-plus-square,\
                         create.*:fa-plus,\
@@ -137,19 +137,11 @@
                         install.*:fa-wrench
 
 
-<<<<<<< HEAD
-#
-# patterns for applying CssClass facet (CSS styles), matching on member names
-#
 isis.reflector.facet.cssClass.patterns=\
-                        delete.*:btn-warning
-=======
-isis.reflector.facet.cssClass.patterns=update.*\:btn-default,delete.*\:btn-warning,.*\:btn-primary
                         update.*:btn-default,\
                         delete.*:btn-warning,\
                         .*:btn-primary
 
->>>>>>> ec2a3b6e
 
 
 #################################################################################
@@ -163,6 +155,19 @@
 # as used by @Title of a date
 isis.value.format.date=dd-MM-yyyy
 
+
+
+#################################################################################
+#
+# Facet Decorators
+#
+#################################################################################
+
+#
+# Providing such capabilities as i18n
+#
+
+isis.reflector.facet-decorators=org.apache.isis.core.metamodel.facetdecorator.i18n.resourcebundle.I18nDecoratorUsingResourceBundleInstaller
 
 
 #################################################################################
@@ -180,19 +185,13 @@
 # end-user gains access to other domain objects by invoking the actions of the domain services.
 #
 isis.services-installer=configuration-and-annotation
-<<<<<<< HEAD
-isis.services.ServicesInstallerFromAnnotation.packagePrefix=domainapp
-
-isis.services = \
-=======
-isis.services.ServicesInstallerFromAnnotation.packagePrefix=dom.simple,fixture.simple,webapp.prototyping
+isis.services.ServicesInstallerFromAnnotation.packagePrefix=dom.simple,\
                                                             fixture.simple,\
                                                             webapp.prototyping
 
-isis.services = org.apache.isis.applib.services.bookmark.BookmarkHolderActionContributions,\# customizable exception handling, org.apache.isis.objectstore.jdo.applib.service.exceprecog.ExceptionRecognizerCompositeForJdoObjectStore,\#
+isis.services = \
                 org.apache.isis.applib.services.bookmark.BookmarkHolderActionContributions,\
                 \
->>>>>>> ec2a3b6e
                 # customizable exception handling, \
                 org.apache.isis.objectstore.jdo.applib.service.exceprecog.ExceptionRecognizerCompositeForJdoObjectStore,\
                 #
@@ -204,14 +203,7 @@
 # in-memory object store, the fixtures are installed on every run.  For other
 # object stores, they are used only when the object store is first initialized.
 #
-isis.fixtures=domainapp.fixture.scenarios.RecreateSimpleObjects
-
-
-#
-# required by EmailServiceDefault
-#
-#isis.service.email.sender.address=some.valid@email.address
-#isis.service.email.sender.password=the.password.for-isis.notification.email.sender.address
+isis.fixtures=fixture.simple.scenario.SimpleObjectsFixture
 
 
 
@@ -222,73 +214,15 @@
 #isis.services.exceprecog.logRecognizedExceptions=true
 
 
-################################################################################
-#
-# Auditing, Publishing, Command
-#
-################################################################################
-
-#
-# Whether changes to objects should be audited; if not set, defaults to "none"
-# - if not set or set to "none", can explicitly enable using @DomainObject(auditing=Auditing.ENABLED)
-# - if set to "all", can explicitly disable using @Object(auditing=Auditing.DISABLED)
+#
+# Audit changes to all objects; can opt out using @Audited(disabled=true)
 #
 #isis.services.audit.objects=all|none
 
 #
-# Whether changes to objects should be published; if not set, defaults to "none"
-# - if not set or set to "none", can explicitly enable using @DomainObject(publishing=Publishing.ENABLED)
-# - if set to "all", can explicitly disable using @Object(publishing=Publishing.DISABLED)
-#
-#isis.services.publish.objects=all|none
-
-#
-# Whether all (or all non-query only) actions should be published; if not set, defaults to "none"
-# - if not set or set to "none", can explicitly enable using @Action(publishing=Publishing.ENABLED)
-# - if set to "all", can explicitly disable using @Action(publishing=Publishing.DISABLED)
-#
-#isis.services.publish.actions=all|none|ignoreQueryOnly
-
-
-#
-# Whether all (or all non-query only) actions should be reified as commands; if not set, defaults to "none"
-# - if not set or set to "none", can explicitly enable using @Action(command=CommandReification.ENABLED)
-# - if set to "all", can explicitly disable using @Action(command=CommandReification.DISABLED)
+# Treat all actions as commands; can opt out using @Command(disabled=true)
 #
 #isis.services.command.actions=all|none|ignoreQueryOnly
-
-
-
-
-
-################################################################################
-#
-# Policies
-#
-#################################################################################
-
-#
-# Whether editing of object properties is allowed; if not set, defaults to "true"
-# - if not set or set to "true", can explicitly disable using @DomainObject(editing=Editing.DISABLED)
-# - if set to "false", can explicitly enable using @DomainObject(editing=Editing.ENABLED)
-#
-#isis.objects.editing=true|false
-
-
-
-
-
-################################################################################
-#
-# i18n
-#
-#################################################################################
-
-#
-# force read translations, even if running in prototype mode
-#
-#isis.services.translation.po.mode=read
-
 
 
 
