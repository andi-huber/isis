--- conflicted
+++ resolved
@@ -29,22 +29,15 @@
 
     <groupId>org.apache.isis.example.application</groupId>
     <artifactId>helloworld</artifactId>
-<<<<<<< HEAD
     <version>${revision}</version>
-=======
-    <version>1.16.3-SNAPSHOT</version>
->>>>>>> 529112d6
 
     <name>HelloWorld</name>
 
     <packaging>war</packaging>
 
     <properties>
-<<<<<<< HEAD
         <revision>2.0.0-M1-SNAPSHOT</revision>
-=======
-        <isis.version>1.16.3-SNAPSHOT</isis.version>
->>>>>>> 529112d6
+        <isis.version>2.0.0-M1-SNAPSHOT</isis.version>
 
         <compiler-plugin.source>1.8</compiler-plugin.source>
         <compiler-plugin.target>1.8</compiler-plugin.target>
