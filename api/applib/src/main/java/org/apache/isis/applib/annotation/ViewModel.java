--- conflicted
+++ resolved
@@ -51,23 +51,14 @@
  * @see ViewModel
  * 
  * @apiNote Meta annotation {@link Component} allows for the Spring framework to pick up (discover) the 
-<<<<<<< HEAD
  * annotated type. 
- * For more details see {@link org.apache.isis.core.config.beans.IsisBeanFactoryPostProcessorForSpring}.
-=======
- * annotated type.
- *
- * For more details see <code>org.apache.isis.config.beans.IsisBeanFactoryPostProcessorForSpring</code>.
->>>>>>> 33cd6802
+ * For more details see <code>org.apache.isis.core.config.beans.IsisBeanFactoryPostProcessorForSpring</code>.
  */
-// tag::refguide[]
 @Inherited
-@Target({
-        ElementType.TYPE,
-        ElementType.ANNOTATION_TYPE
-})
+@Target({ ElementType.TYPE, ElementType.ANNOTATION_TYPE })
 @Retention(RetentionPolicy.RUNTIME)
 @Component @Scope("prototype")
 public @interface ViewModel {
-}
-// end::refguide[]+
+
+}