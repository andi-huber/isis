[[_rgcms_methods_prefixes_hide]]
= `hide...()`
:Notice: Licensed to the Apache Software Foundation (ASF) under one or more contributor license agreements. See the NOTICE file distributed with this work for additional information regarding copyright ownership. The ASF licenses this file to you under the Apache License, Version 2.0 (the "License"); you may not use this file except in compliance with the License. You may obtain a copy of the License at. http://www.apache.org/licenses/LICENSE-2.0 . Unless required by applicable law or agreed to in writing, software distributed under the License is distributed on an "AS IS" BASIS, WITHOUT WARRANTIES OR  CONDITIONS OF ANY KIND, either express or implied. See the License for the specific language governing permissions and limitations under the License.
:_basedir: ../
:_imagesdir: images/



The `hide...()` supporting method is called for properties, collections and actions.
It allows the property/collection to be completely hidden from view.

It's comparatively rare for properties or collections to be imperatively hidden from view, but actions are sometimes hidden or shown visible (as opposed to being just xref:rgcms.adoc#_rgcms_methods_prefixes_disable[disabled], ie greyed out).


<<<<<<< HEAD
== Actions

For an action the signature of the supporting method is either:

[source,java]
----
public boolean hideXxx(...) { ... }
----

where the supporting method takes the same parameter types as the action itself, or more simply:
=======
The signature of the supporting method is simply:
>>>>>>> 794dce50

[source,java]
----
public boolean hideXxx() { ... }
----

Returning `true` will hide the property, collection or action, returning `false` leaves it visible.


For example, to hide an action:

[source,java]
----
public class Customer {
    public boolean isBlacklisted() { ... }

    public Order placeOrder(
            final Product product,
            @ParameterLayout(named="Quantity")
            final int quantity) {
        ...
    }
    public boolean hidePlaceOrder() {
        return isBlacklisted();
    }
    ...
}
----


Or, to hide a property:

[source,java]
----
public class Customer {
    public boolean isBlacklisted() { ... }

    public BigDecimal getCreditLimit() { ... }
    public void setCreditLimit(BigDecimal creditLimit) { ... }
    public boolean hideCreditLimit() {
        return isBlacklisted();
    }
    ...
}
----


[NOTE]
====
In the case of actions, the framework will also search for supporting method that has the exact same parameter types as the action itself.
(As of `1.14.0-SNAPSHOT`) enabling `isis.reflector.validator.noParamsOnly` configuration property switches this off, so that the framework will only search for supporting method with no parameters.

Note that enabling this configuration property in effect means that xref:rgcms.adoc#_rgcms_classes_mixins[mixins] must be used instead of xref:ugbtb.adoc#_ugbtb_decoupling_contributions[contributed services] (because contributed actions are the one case where the value of a parameter to a supporting method may be non-null).
====
<|MERGE_RESOLUTION|>--- conflicted
+++ resolved
@@ -12,20 +12,7 @@
 It's comparatively rare for properties or collections to be imperatively hidden from view, but actions are sometimes hidden or shown visible (as opposed to being just xref:rgcms.adoc#_rgcms_methods_prefixes_disable[disabled], ie greyed out).
 
 
-<<<<<<< HEAD
-== Actions
-
-For an action the signature of the supporting method is either:
-
-[source,java]
-----
-public boolean hideXxx(...) { ... }
-----
-
-where the supporting method takes the same parameter types as the action itself, or more simply:
-=======
 The signature of the supporting method is simply:
->>>>>>> 794dce50
 
 [source,java]
 ----
