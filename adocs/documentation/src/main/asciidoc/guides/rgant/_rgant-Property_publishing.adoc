[[_rgant-Property_publishing]]
= `publishing()`
:Notice: Licensed to the Apache Software Foundation (ASF) under one or more contributor license agreements. See the NOTICE file distributed with this work for additional information regarding copyright ownership. The ASF licenses this file to you under the Apache License, Version 2.0 (the "License"); you may not use this file except in compliance with the License. You may obtain a copy of the License at. http://www.apache.org/licenses/LICENSE-2.0 . Unless required by applicable law or agreed to in writing, software distributed under the License is distributed on an "AS IS" BASIS, WITHOUT WARRANTIES OR  CONDITIONS OF ANY KIND, either express or implied. See the License for the specific language governing permissions and limitations under the License.
:_basedir: ../../
:_imagesdir: images/




<<<<<<< HEAD
The `publishing()` attribute determines whether and how a property edit is published via the registered implementation of xref:../rgsvc/rgsvc.adoc#_rgsvc_persistence-layer-spi_PublisherService[`PublisherService`].
This attribute is also supported for xref:../rgant/rgant.adoc#_rgant-DomainObject_publishing[domain objects], where it controls whether changed objects are published as events, and for xref:../rgant/rgant.adoc#_rgant-Property_publishing[`@Property#publishing()`], where it controls whether property edits are published as events.
=======
The `publishing()` attribute determines whether and how a property edit is published via the registered implementation of a xref:../rgsvc/rgsvc.adoc#_rgsvc_persistence-layer-spi_PublishingService[`PublishingService`]) or xref:../rgsvc/rgsvc.adoc#_rgsvc_persistence-layer-spi_PublisherService[`PublisherService`].
>>>>>>> a40ef6a9

A common use case is to notify external "downstream" systems of changes in the state of the Apache Isis application.
The default value for the attribute is `AS_CONFIGURED`, meaning that the
xref:../rgcfg/rgcfg.adoc#_rgcfg_configuring-core[configuration property] `isis.services.publish.properties` is used to
determine the whether the property is published:

* `all`
+
all property edits are published

* `none`
+
no property edits are published

If there is no configuration property in `isis.properties` then publishing is automatically enabled.

This default can be overridden on an property-by-property basis; if `publishing()` is set to `ENABLED` then the
property edit is published irrespective of the configured value; if set to `DISABLED` then the property edit is
_not_ published, again irrespective of the configured value.

For example:

[source,java]
----
public class Order {
    @Property(publishing=Publishing.ENABLED)        // <1>
    public int getQuantity() { ... }
    public void setQuantity(int quantity) { ... }
}
----
<1> because set to enabled, will be published irrespective of the configured value.


== See also

This attribute can also be specified for:

* xref:../rgant/rgant.adoc#_rgant-DomainObject_publishing[domain objects]
+
where it controls whether changed objects are published as events, and for

* xref:../rgant/rgant.adoc#_rgant-Action_publishing[actions]
+
where it controls whether action invocations are published as events.<|MERGE_RESOLUTION|>--- conflicted
+++ resolved
@@ -7,12 +7,7 @@
 
 
 
-<<<<<<< HEAD
 The `publishing()` attribute determines whether and how a property edit is published via the registered implementation of xref:../rgsvc/rgsvc.adoc#_rgsvc_persistence-layer-spi_PublisherService[`PublisherService`].
-This attribute is also supported for xref:../rgant/rgant.adoc#_rgant-DomainObject_publishing[domain objects], where it controls whether changed objects are published as events, and for xref:../rgant/rgant.adoc#_rgant-Property_publishing[`@Property#publishing()`], where it controls whether property edits are published as events.
-=======
-The `publishing()` attribute determines whether and how a property edit is published via the registered implementation of a xref:../rgsvc/rgsvc.adoc#_rgsvc_persistence-layer-spi_PublishingService[`PublishingService`]) or xref:../rgsvc/rgsvc.adoc#_rgsvc_persistence-layer-spi_PublisherService[`PublisherService`].
->>>>>>> a40ef6a9
 
 A common use case is to notify external "downstream" systems of changes in the state of the Apache Isis application.
 The default value for the attribute is `AS_CONFIGURED`, meaning that the
