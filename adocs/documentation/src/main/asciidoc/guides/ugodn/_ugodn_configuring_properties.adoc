--- conflicted
+++ resolved
@@ -49,8 +49,6 @@
 It holds the set of packages to search so that DataNucleus builds its metamodel eagerly rather than lazily.
 
 
-<<<<<<< HEAD
-=======
 |`isis.persistor.` +
 `datanucleus.` +
 `PublishingService.` +
@@ -62,7 +60,6 @@
 
 
 Also:
->>>>>>> a3df937c
 
 
 [cols="2a,1,3a", options="header"]
