#  Licensed to the Apache Software Foundation (ASF) under one
#  or more contributor license agreements.  See the NOTICE file
#  distributed with this work for additional information
#  regarding copyright ownership.  The ASF licenses this file
#  to you under the Apache License, Version 2.0 (the
#  "License"); you may not use this file except in compliance
#  with the License.  You may obtain a copy of the License at
#
#    http://www.apache.org/licenses/LICENSE-2.0
#
#  Unless required by applicable law or agreed to in writing,
#  software distributed under the License is distributed on an
#  "AS IS" BASIS, WITHOUT WARRANTIES OR CONDITIONS OF ANY
#  KIND, either express or implied.  See the License for the
#  specific language governing permissions and limitations
#  under the License.

<<<<<<< HEAD
name: extensions
version: latest
=======
name: userguide
version: 2.0.0-M5
>>>>>>> 4c16248d
<|MERGE_RESOLUTION|>--- conflicted
+++ resolved
@@ -15,10 +15,5 @@
 #  specific language governing permissions and limitations
 #  under the License.
 
-<<<<<<< HEAD
-name: extensions
-version: latest
-=======
 name: userguide
-version: 2.0.0-M5
->>>>>>> 4c16248d
+version: latest