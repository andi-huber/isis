--- conflicted
+++ resolved
@@ -20,25 +20,20 @@
 
 import java.util.EnumMap;
 
+import javax.ws.rs.HEAD;
+
 import org.apache.isis.applib.annotation.SemanticsOf;
 
 public final class InvokeKeys {
     
     private final static EnumMap<SemanticsOf, String> map = new EnumMap<>(SemanticsOf.class);
     static {
-<<<<<<< HEAD
         map.put(SemanticsOf.SAFE_AND_REQUEST_CACHEABLE, "invokeQueryOnly");
         map.put(SemanticsOf.SAFE, "invokeQueryOnly");
         map.put(SemanticsOf.IDEMPOTENT, "invokeIdempotent");
+        map.put(SemanticsOf.IDEMPOTENT_ARE_YOU_SURE, "invokeIdempotent");
         map.put(SemanticsOf.NON_IDEMPOTENT, "invoke");
-=======
-        map.put(ActionSemantics.Of.SAFE_AND_REQUEST_CACHEABLE, "invokeQueryOnly");
-        map.put(ActionSemantics.Of.SAFE, "invokeQueryOnly");
-        map.put(ActionSemantics.Of.IDEMPOTENT, "invokeIdempotent");
-        map.put(ActionSemantics.Of.IDEMPOTENT_ARE_YOU_SURE, "invokeIdempotent");
-        map.put(ActionSemantics.Of.NON_IDEMPOTENT, "invoke");
-        map.put(ActionSemantics.Of.NON_IDEMPOTENT_ARE_YOU_SURE, "invoke");
->>>>>>> acbcc5c9
+        map.put(SemanticsOf.NON_IDEMPOTENT_ARE_YOU_SURE, "invoke");
     }
     
     private InvokeKeys() {
