/*
 *  Licensed to the Apache Software Foundation (ASF) under one
 *  or more contributor license agreements.  See the NOTICE file
 *  distributed with this work for additional information
 *  regarding copyright ownership.  The ASF licenses this file
 *  to you under the Apache License, Version 2.0 (the
 *  "License"); you may not use this file except in compliance
 *  with the License.  You may obtain a copy of the License at
 *
 *        http://www.apache.org/licenses/LICENSE-2.0
 *
 *  Unless required by applicable law or agreed to in writing,
 *  software distributed under the License is distributed on an
 *  "AS IS" BASIS, WITHOUT WARRANTIES OR CONDITIONS OF ANY
 *  KIND, either express or implied.  See the License for the
 *  specific language governing permissions and limitations
 *  under the License.
 */
package org.apache.isis.core.runtime.systemusinginstallers;

import static org.hamcrest.CoreMatchers.equalTo;
import static org.hamcrest.CoreMatchers.is;

import java.util.Arrays;
import java.util.Set;

import org.junit.Assert;
import org.junit.Test;

import org.apache.isis.commons.internal.collections._Sets;
import org.apache.isis.core.runtime.systemusinginstallers.fixture.budget.SomeServiceToInclude;
import org.apache.isis.core.runtime.systemusinginstallers.fixture.budgetassignment.SomeServiceNotToInclude;

public class IsisComponentProvider_within_Test {

    @Test
    public void within() throws Exception {
        final String budgetPackageWithDot =
                SomeServiceToInclude.class.getPackage().getName() + ".";
        final String budgetAssignmentPackageWithDot =
                SomeServiceNotToInclude.class.getPackage().getName()  + ".";

<<<<<<< HEAD
        final Set<Class<?>> within = IsisComponentProvider.within(Arrays.asList(budgetPackageWithDot),
                _Sets.of(SomeServiceToInclude.class, SomeServiceNotToInclude.class));
=======
        final Set<Class<?>> within = IsisComponentProvider.withinPackageAndNotAnonymous(Arrays.asList(budgetPackageWithDot),
                Sets.newHashSet(SomeServiceToInclude.class, SomeServiceNotToInclude.class));
>>>>>>> 813a3130

        Assert.assertThat(within.size(), is(equalTo(1)));
    }
}<|MERGE_RESOLUTION|>--- conflicted
+++ resolved
@@ -40,13 +40,8 @@
         final String budgetAssignmentPackageWithDot =
                 SomeServiceNotToInclude.class.getPackage().getName()  + ".";
 
-<<<<<<< HEAD
-        final Set<Class<?>> within = IsisComponentProvider.within(Arrays.asList(budgetPackageWithDot),
+        final Set<Class<?>> within = IsisComponentProvider.withinPackageAndNotAnonymous(Arrays.asList(budgetPackageWithDot),
                 _Sets.of(SomeServiceToInclude.class, SomeServiceNotToInclude.class));
-=======
-        final Set<Class<?>> within = IsisComponentProvider.withinPackageAndNotAnonymous(Arrays.asList(budgetPackageWithDot),
-                Sets.newHashSet(SomeServiceToInclude.class, SomeServiceNotToInclude.class));
->>>>>>> 813a3130
 
         Assert.assertThat(within.size(), is(equalTo(1)));
     }
