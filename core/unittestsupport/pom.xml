<?xml version="1.0" encoding="UTF-8"?>
<<<<<<< HEAD
<!-- Licensed to the Apache Software Foundation (ASF) under one or more contributor 
	license agreements. See the NOTICE file distributed with this work for additional 
	information regarding copyright ownership. The ASF licenses this file to 
	you under the Apache License, Version 2.0 (the "License"); you may not use 
	this file except in compliance with the License. You may obtain a copy of 
	the License at http://www.apache.org/licenses/LICENSE-2.0 Unless required 
	by applicable law or agreed to in writing, software distributed under the 
	License is distributed on an "AS IS" BASIS, WITHOUT WARRANTIES OR CONDITIONS 
	OF ANY KIND, either express or implied. See the License for the specific 
	language governing permissions and limitations under the License. -->
<project xmlns="http://maven.apache.org/POM/4.0.0"
	xmlns:xsi="http://www.w3.org/2001/XMLSchema-instance"
	xsi:schemaLocation="http://maven.apache.org/POM/4.0.0 http://maven.apache.org/maven-v4_0_0.xsd">
	<modelVersion>4.0.0</modelVersion>
=======
<!--
  Licensed to the Apache Software Foundation (ASF) under one
  or more contributor license agreements.  See the NOTICE file
  distributed with this work for additional information
  regarding copyright ownership.  The ASF licenses this file
  to you under the Apache License, Version 2.0 (the
  "License"); you may not use this file except in compliance
  with the License.  You may obtain a copy of the License at
  
         http://www.apache.org/licenses/LICENSE-2.0
         
  Unless required by applicable law or agreed to in writing,
  software distributed under the License is distributed on an
  "AS IS" BASIS, WITHOUT WARRANTIES OR CONDITIONS OF ANY
  KIND, either express or implied.  See the License for the
  specific language governing permissions and limitations
  under the License.
-->
<project xmlns="http://maven.apache.org/POM/4.0.0" xmlns:xsi="http://www.w3.org/2001/XMLSchema-instance" xsi:schemaLocation="http://maven.apache.org/POM/4.0.0 http://maven.apache.org/maven-v4_0_0.xsd">
    <modelVersion>4.0.0</modelVersion>
>>>>>>> 8f0c53ad

    <parent>
        <groupId>org.apache.isis.core</groupId>
        <artifactId>isis</artifactId>
        <version>${revision}</version>
    </parent>

    <artifactId>isis-core-unittestsupport</artifactId>
    <name>Apache Isis Unit Test Support</name>

    <properties>
        <jar-plugin.automaticModuleName>org.apache.isis.core.unittestsupport</jar-plugin.automaticModuleName>
        <git-plugin.propertiesDir>org/apache/isis/core/unittestsupport</git-plugin.propertiesDir>
    </properties>

    <description>
        Support for writing unit tests; should be added as a dependency with scope=test only
    </description>

    <dependencies>
<<<<<<< HEAD
	
        <!-- core plugin loading -->
	<dependency>
            <groupId>org.apache.isis.core</groupId>
            <artifactId>isis-core-commons</artifactId>
        </dependency>
        
        <!-- framework default core-codegen-plugin for tests -->
        <dependency>
            <groupId>org.apache.isis.core</groupId>
            <artifactId>isis-core-plugins-codegen-bytebuddy</artifactId>
        </dependency>

        <!-- JUPITER -->
        <dependency>
            <!-- JUnit API for writing tests and extensions -->
            <groupId>org.junit.jupiter</groupId>
            <artifactId>junit-jupiter-api</artifactId>
        </dependency>
        <dependency>
            <!-- implementation of the JUnit Jupiter test engine -->
            <groupId>org.junit.jupiter</groupId>
            <artifactId>junit-jupiter-engine</artifactId>
        </dependency>
	<dependency>
            <!-- support for unit tests that use JUnit 4 or JUnit 3 -->
            <groupId>org.junit.vintage</groupId>
            <artifactId>junit-vintage-engine</artifactId>
        </dependency>
        <dependency>
            <!-- JUnit 4 compile dependency in unittestsupport's src/main/java folder, non-transitive -->
            <groupId>junit</groupId>
            <artifactId>junit</artifactId>
            <version>4.12</version>
            <scope>compile</scope>
            <optional>true</optional>
        </dependency>

        <dependency>
            <groupId>org.picocontainer</groupId>
            <artifactId>picocontainer</artifactId>
=======
        <dependency>
            <groupId>junit</groupId>
            <artifactId>junit</artifactId>
        </dependency>

        <dependency>
            <groupId>org.picocontainer</groupId>
            <artifactId>picocontainer</artifactId>
        </dependency>

        <dependency>
            <groupId>org.jmock</groupId>
            <artifactId>jmock</artifactId>
>>>>>>> 8f0c53ad
        </dependency>

        <dependency>
            <groupId>org.jmock</groupId>
<<<<<<< HEAD
            <artifactId>jmock</artifactId>
        </dependency>

        <dependency>
            <groupId>org.jmock</groupId>
            <artifactId>jmock-junit4</artifactId>
        </dependency>

        <!-- JDO API (non transient, provided by plugin) -->
        <dependency>
            <groupId>javax.jdo</groupId>
            <artifactId>jdo-api</artifactId>
            <version>${jdo-api.version}</version>
            <!-- provided by plugins -->
            <scope>provided</scope>
        </dependency>

=======
            <artifactId>jmock-junit4</artifactId>
        </dependency>

        <dependency>
            <groupId>javax.jdo</groupId>
            <artifactId>jdo-api</artifactId>
            <version>${jdo-api.version}</version>
            <optional>true</optional>
        </dependency>

        <dependency>
            <groupId>org.javassist</groupId>
            <artifactId>javassist</artifactId>
        </dependency>

        <dependency>
            <groupId>org.objenesis</groupId>
            <artifactId>objenesis</artifactId>
            <!--<version>1.4</version>-->
        </dependency>

        <dependency>
            <groupId>org.reflections</groupId>
            <artifactId>reflections</artifactId>
            <exclusions>
                <exclusion>
                    <!--
                    part of JDK 6+
                    the version here does not provide getUserData(), setUserData(),
                    as needed by xmlsnapshot functionality in isis-core-runtime.
                    -->
                    <groupId>xml-apis</groupId>
                    <artifactId>xml-apis</artifactId>
                </exclusion>
            </exclusions>
        </dependency>

>>>>>>> 8f0c53ad
    </dependencies>

</project><|MERGE_RESOLUTION|>--- conflicted
+++ resolved
@@ -1,5 +1,4 @@
 <?xml version="1.0" encoding="UTF-8"?>
-<<<<<<< HEAD
 <!-- Licensed to the Apache Software Foundation (ASF) under one or more contributor 
 	license agreements. See the NOTICE file distributed with this work for additional 
 	information regarding copyright ownership. The ASF licenses this file to 
@@ -14,28 +13,6 @@
 	xmlns:xsi="http://www.w3.org/2001/XMLSchema-instance"
 	xsi:schemaLocation="http://maven.apache.org/POM/4.0.0 http://maven.apache.org/maven-v4_0_0.xsd">
 	<modelVersion>4.0.0</modelVersion>
-=======
-<!--
-  Licensed to the Apache Software Foundation (ASF) under one
-  or more contributor license agreements.  See the NOTICE file
-  distributed with this work for additional information
-  regarding copyright ownership.  The ASF licenses this file
-  to you under the Apache License, Version 2.0 (the
-  "License"); you may not use this file except in compliance
-  with the License.  You may obtain a copy of the License at
-  
-         http://www.apache.org/licenses/LICENSE-2.0
-         
-  Unless required by applicable law or agreed to in writing,
-  software distributed under the License is distributed on an
-  "AS IS" BASIS, WITHOUT WARRANTIES OR CONDITIONS OF ANY
-  KIND, either express or implied.  See the License for the
-  specific language governing permissions and limitations
-  under the License.
--->
-<project xmlns="http://maven.apache.org/POM/4.0.0" xmlns:xsi="http://www.w3.org/2001/XMLSchema-instance" xsi:schemaLocation="http://maven.apache.org/POM/4.0.0 http://maven.apache.org/maven-v4_0_0.xsd">
-    <modelVersion>4.0.0</modelVersion>
->>>>>>> 8f0c53ad
 
     <parent>
         <groupId>org.apache.isis.core</groupId>
@@ -56,7 +33,6 @@
     </description>
 
     <dependencies>
-<<<<<<< HEAD
 	
         <!-- core plugin loading -->
 	<dependency>
@@ -98,26 +74,10 @@
         <dependency>
             <groupId>org.picocontainer</groupId>
             <artifactId>picocontainer</artifactId>
-=======
-        <dependency>
-            <groupId>junit</groupId>
-            <artifactId>junit</artifactId>
-        </dependency>
-
-        <dependency>
-            <groupId>org.picocontainer</groupId>
-            <artifactId>picocontainer</artifactId>
         </dependency>
 
         <dependency>
             <groupId>org.jmock</groupId>
-            <artifactId>jmock</artifactId>
->>>>>>> 8f0c53ad
-        </dependency>
-
-        <dependency>
-            <groupId>org.jmock</groupId>
-<<<<<<< HEAD
             <artifactId>jmock</artifactId>
         </dependency>
 
@@ -134,46 +94,6 @@
             <!-- provided by plugins -->
             <scope>provided</scope>
         </dependency>
-
-=======
-            <artifactId>jmock-junit4</artifactId>
-        </dependency>
-
-        <dependency>
-            <groupId>javax.jdo</groupId>
-            <artifactId>jdo-api</artifactId>
-            <version>${jdo-api.version}</version>
-            <optional>true</optional>
-        </dependency>
-
-        <dependency>
-            <groupId>org.javassist</groupId>
-            <artifactId>javassist</artifactId>
-        </dependency>
-
-        <dependency>
-            <groupId>org.objenesis</groupId>
-            <artifactId>objenesis</artifactId>
-            <!--<version>1.4</version>-->
-        </dependency>
-
-        <dependency>
-            <groupId>org.reflections</groupId>
-            <artifactId>reflections</artifactId>
-            <exclusions>
-                <exclusion>
-                    <!--
-                    part of JDK 6+
-                    the version here does not provide getUserData(), setUserData(),
-                    as needed by xmlsnapshot functionality in isis-core-runtime.
-                    -->
-                    <groupId>xml-apis</groupId>
-                    <artifactId>xml-apis</artifactId>
-                </exclusion>
-            </exclusions>
-        </dependency>
-
->>>>>>> 8f0c53ad
     </dependencies>
 
 </project>