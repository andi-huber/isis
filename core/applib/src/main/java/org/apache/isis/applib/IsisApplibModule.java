/*
 *  Licensed to the Apache Software Foundation (ASF) under one
 *  or more contributor license agreements.  See the NOTICE file
 *  distributed with this work for additional information
 *  regarding copyright ownership.  The ASF licenses this file
 *  to you under the Apache License, Version 2.0 (the
 *  "License"); you may not use this file except in compliance
 *  with the License.  You may obtain a copy of the License at
 *
 *        http://www.apache.org/licenses/LICENSE-2.0
 *
 *  Unless required by applicable law or agreed to in writing,
 *  software distributed under the License is distributed on an
 *  "AS IS" BASIS, WITHOUT WARRANTIES OR CONDITIONS OF ANY
 *  KIND, either express or implied.  See the License for the
 *  specific language governing permissions and limitations
 *  under the License.
 */
package org.apache.isis.applib;

import javax.xml.bind.annotation.XmlRootElement;

@XmlRootElement(name = "module")
public class IsisApplibModule extends ModuleAbstract {

    // -- UI EVENT CLASSES

    public abstract static class TitleUiEvent<S>
    extends org.apache.isis.applib.events.ui.TitleUiEvent<S> {
        private static final long serialVersionUID = 1L;
    }

    public abstract static class IconUiEvent<S>
    extends org.apache.isis.applib.events.ui.IconUiEvent<S> {
        private static final long serialVersionUID = 1L;
    }

    public abstract static class CssClassUiEvent<S>
<<<<<<< HEAD
    extends org.apache.isis.applib.events.ui.CssClassUiEvent<S> {
        private static final long serialVersionUID = 1L;
    }
=======
            extends org.apache.isis.applib.services.eventbus.CssClassUiEvent<S> { }
    public abstract static class LayoutUiEvent<S>
            extends org.apache.isis.applib.services.eventbus.LayoutUiEvent<S> { }
    //endregion
>>>>>>> 4573d5b5

    // -- DOMAIN EVENT CLASSES

    public abstract static class ActionDomainEvent<S>
    extends org.apache.isis.applib.events.domain.ActionDomainEvent<S> {
        private static final long serialVersionUID = 1L;
    }

    public abstract static class CollectionDomainEvent<S,T>
    extends org.apache.isis.applib.events.domain.CollectionDomainEvent<S,T> {
        private static final long serialVersionUID = 1L;
    }

    public abstract static class PropertyDomainEvent<S,T>
    extends org.apache.isis.applib.events.domain.PropertyDomainEvent<S,T> {
        private static final long serialVersionUID = 1L;
    }



}<|MERGE_RESOLUTION|>--- conflicted
+++ resolved
@@ -36,16 +36,13 @@
     }
 
     public abstract static class CssClassUiEvent<S>
-<<<<<<< HEAD
     extends org.apache.isis.applib.events.ui.CssClassUiEvent<S> {
         private static final long serialVersionUID = 1L;
     }
-=======
-            extends org.apache.isis.applib.services.eventbus.CssClassUiEvent<S> { }
     public abstract static class LayoutUiEvent<S>
-            extends org.apache.isis.applib.services.eventbus.LayoutUiEvent<S> { }
-    //endregion
->>>>>>> 4573d5b5
+            extends org.apache.isis.applib.services.eventbus.LayoutUiEvent<S> {
+        private static final long serialVersionUID = 1L;
+    }
 
     // -- DOMAIN EVENT CLASSES
 
