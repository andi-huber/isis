--- conflicted
+++ resolved
@@ -122,18 +122,12 @@
 
         <jetty.version>9.2.11.v20150529</jetty.version>
 
-        <wicket.version>7.1.0</wicket.version>
+        <wicket.version>7.2.0</wicket.version>
         <wicketstuff.version>7.1.0</wicketstuff.version>
 
-<<<<<<< HEAD
         <wicket-webjars.version>0.5.3</wicket-webjars.version>
         <wicket-bootstrap.version>0.10.4</wicket-bootstrap.version>
         <wicket-source.version>7.0.0</wicket-source.version>
-=======
-        <wicket-webjars.version>0.4.7</wicket-webjars.version>
-        <wicket-bootstrap.version>0.9.15</wicket-bootstrap.version>
-        <wicket-source.version>6.0.0.8</wicket-source.version>
->>>>>>> 047e5ef0
 
         <select2.version>4.0.0-2</select2.version>
         <jquery-ui.version>1.11.4</jquery-ui.version>
