<?xml version="1.0" encoding="UTF-8"?>
<!--
  Licensed to the Apache Software Foundation (ASF) under one
  or more contributor license agreements.  See the NOTICE file
  distributed with this work for additional information
  regarding copyright ownership.  The ASF licenses this file
  to you under the Apache License, Version 2.0 (the
  "License"); you may not use this file except in compliance
  with the License.  You may obtain a copy of the License at

         http://www.apache.org/licenses/LICENSE-2.0

  Unless required by applicable law or agreed to in writing,
  software distributed under the License is distributed on an
  "AS IS" BASIS, WITHOUT WARRANTIES OR CONDITIONS OF ANY
  KIND, either express or implied.  See the License for the
  specific language governing permissions and limitations
  under the License.
-->
<project xmlns="http://maven.apache.org/POM/4.0.0" xmlns:xsi="http://www.w3.org/2001/XMLSchema-instance" xsi:schemaLocation="http://maven.apache.org/POM/4.0.0 http://maven.apache.org/maven-v4_0_0.xsd">
    <modelVersion>4.0.0</modelVersion>

    <parent>
        <groupId>org.apache</groupId>
        <artifactId>apache</artifactId>
        <version>18</version>
        <relativePath />
    </parent>

    <groupId>org.apache.isis.core</groupId>
    <artifactId>isis</artifactId>
    <version>${revision}</version>
    
    <packaging>pom</packaging>

    <name>Apache Isis</name>

    <description>
        Core framework, providing metamodel, runtime and core APIs.

        Also defines standard build process, as well as
        standard set of 3rd party dependencies (eg for testing and 
        logging frameworks).
    </description>

    <inceptionYear>2010</inceptionYear>

    <properties>
<<<<<<< HEAD
        <revision>2.0.0-M2-SNAPSHOT</revision>
=======
        <revision>1.0.0-SNAPSHOT</revision>
>>>>>>> 4919e6ce
        <isis.version>${revision}</isis.version>

        <isis.skipTests>false</isis.skipTests>
        <maven.test.skip>${isis.skipTests}</maven.test.skip>

        <jar-plugin.automaticModuleName>org.apache.isis.core</jar-plugin.automaticModuleName>
        <git-plugin.propertiesDir>org/apache/isis/core</git-plugin.propertiesDir>

        <project.build.sourceEncoding>UTF-8</project.build.sourceEncoding>
        <project.reporting.outputEncoding>UTF-8</project.reporting.outputEncoding>

        <testsToExclude>**/*IntegrationTest.java</testsToExclude>

        <!-- remaining properties should not need to be overridden -->
        <compileSource>8</compileSource>
        <compileTarget>8</compileTarget>
        <project.build.sourceEncoding>UTF-8</project.build.sourceEncoding>

        <surefire-plugin.argLine>-Xms1024m -Xmx1024m</surefire-plugin.argLine>

        <dependency.locations.enabled>false</dependency.locations.enabled>
        <coreBaseDir>${project.build.directory}/..</coreBaseDir>
        <checkstyle.configLocation>${coreBaseDir}/codequality/checkstyle.xml</checkstyle.configLocation>
        <pmd.ruleset>${coreBaseDir}/codequality/pmd.xml</pmd.ruleset>
        <git-plugin.gitDir>${coreBaseDir}/../.git</git-plugin.gitDir>

        <projectUrl>${project.url}</projectUrl>

        <license.additional-notes>In addition, Isis uses some Javascript libraries:
* Twitter Bootstrap, licensed under MIT [1]
* Bootstrap-Growl (JQuery plugin), licensed under MIT license [2]
* LiveQuery (JQuery plugin), licensed under MIT license [3]
* Wicket Bootstrap, licenced under ASL 2 [4]
* Bootstrap Datetimepicker, licenced under MIT licence [5]
* Moment.js, licenced under MIT licence [6]

[1] https://github.com/twbs/bootstrap/blob/master/LICENSE
[2] https://github.com/mouse0270/bootstrap-growl/blob/master/LICENSE
[3] https://github.com/brandonaaron/livequery#license
[4] https://github.com/l0rdn1kk0n/wicket-bootstrap
[5] https://github.com/Eonasdan/bootstrap-datetimepicker/blob/master/LICENSE
[6] https://github.com/moment/moment/blob/develop/LICENSE</license.additional-notes>

        <!-- JDO API -->
        <jdo-api.version>3.1</jdo-api.version>

        <!-- Isis Datanucleus JDO Plugin dn5 -->
	    <dn5-jdo-api.version>3.2.0-m8</dn5-jdo-api.version>
        <dn5-core.version>5.1.11</dn5-core.version>
        <dn5-api-jdo.version>5.1.9</dn5-api-jdo.version>
        <dn5-jdo-query.version>5.0.5</dn5-jdo-query.version>
        <dn5-rdbms.version>5.1.11</dn5-rdbms.version>
        <dn5-jodatime.version>5.1.0-release</dn5-jodatime.version>
        <dn5-maven-plugin.version>5.0.2</dn5-maven-plugin.version>

        <!-- Isis Datanucleus JDO Plugin dn4 -->

        <dn4-jdo-api.version>3.1</dn4-jdo-api.version>
        <dn4-core.version>4.1.7</dn4-core.version>
        <dn4-api-jdo.version>4.1.1</dn4-api-jdo.version>
        <dn4-jdo-query.version>4.0.5</dn4-jdo-query.version>
        <dn4-rdbms.version>4.1.9</dn4-rdbms.version>
        <dn4-jodatime.version>4.1.0-release</dn4-jodatime.version>
        <dn4-maven-plugin.version>4.0.2</dn4-maven-plugin.version>
        
        <!-- Isis Resteasy Plugin 3 (for JEE 7 JAX-RS API 2.0) -->
        
        <resteasy3-jaxrs.version>3.1.4.Final</resteasy3-jaxrs.version> 
		
        <!-- Isis Resteasy Plugin 4 (for JEE 8 JAX-RS API 2.1) -->
		
        <resteasy4-jaxrs.version>4.0.0.Beta5</resteasy4-jaxrs.version>
        
        <!-- ... -->

        <shiro.version>1.2.6</shiro.version>

        <slf4j.version>1.7.21</slf4j.version>
        <log4j.version>1.2.17</log4j.version>

        <joda-time.version>2.9.4</joda-time.version>
        <guava.version>19.0</guava.version>

        <hamcrest.version>1.3</hamcrest.version>
        <assertj.version>3.6.2</assertj.version>
        
        <reflections.version>0.9.10</reflections.version>
        <findbugs-annotations.version>2.0.1</findbugs-annotations.version>

        <commons-logging.version>1.2</commons-logging.version>
        <commons-cli.version>1.3.1</commons-cli.version>
        <commons-httpclient.version>3.1</commons-httpclient.version>
        <commons-codec.version>1.10</commons-codec.version>
        <commons-email.version>1.4</commons-email.version>
        <commons-io.version>2.6</commons-io.version>
        <com-sun-mail.version>1.5.2</com-sun-mail.version>

        <jackson.version>2.8.0</jackson.version>
        <gson.version>2.7</gson.version>
        <swagger-core.version>1.5.21</swagger-core.version>

        <hsqldb.version>2.3.4</hsqldb.version>
        <log4jdbc-remix.version>0.2.7</log4jdbc-remix.version>

        <jetty.version>9.4.3.v20170317</jetty.version>

        <wicket.version>8.1.0</wicket.version>
        <wicketstuff.version>8.1.0</wicketstuff.version> <!-- org.wicketstuff:wicketstuff-select2 -->
        <wicket-bootstrap.version>2.0.3</wicket-bootstrap.version> <!-- de.agilecoders.wicket:wicket-bootstrap-core -->
        <wicket-source.version>7.0.0</wicket-source.version>

<!-- [ahuber] update to newer versions just does not work as a drop in replacement
        <wicket-webjars.version>2.0.7</wicket-webjars.version>
-->     
        <wicket-webjars.version>0.5.4</wicket-webjars.version>
        
        <select2.version>4.0.5</select2.version>

        <jquery-ui.version>1.12.1</jquery-ui.version>

        <guice.version>4.1.0</guice.version>
        <picocontainer.version>2.15</picocontainer.version>
        
        <javaee.version>7.0</javaee.version>

        <htmlparser.version>2.1</htmlparser.version>

        <junit.version>5.2.0</junit.version>
        
        <!-- 2.8.1 depends on cglib-nodep 3.1 whereas axonframework depends on 2.2.2 -->
        <jmock.version>2.6.0</jmock.version>
        <easymock.version>2.5.2</easymock.version>
        <cucumber.version>1.2.4</cucumber.version>

        <validation-api.version>1.1.0.Final</validation-api.version>
        <transaction-api.version>1.2</transaction-api.version>

        <javax-mail.version>1.4.7</javax-mail.version>

        <jboss-jaxrs-api_2.0_spec.version>1.0.0.Final</jboss-jaxrs-api_2.0_spec.version>
    </properties>

    <scm>
        <connection>scm:git:http://github.com/apache/isis.git</connection>
        <developerConnection>scm:git:https://github.com/apache/isis.git</developerConnection>
        <url>http://github.com/apache/isis</url>
        <tag>HEAD</tag>
    </scm>

    <url>http://isis.apache.org</url>

    <mailingLists>
        <mailingList>
            <name>developers</name>
            <archive>http://mail-archives.apache.org/mod_mbox/isis-dev/</archive>
            <post>dev@isis.apache.org</post>
            <subscribe>dev-subscribe@isis.apache.org</subscribe>
            <unsubscribe>dev-unsubscribe@isis.apache.org</unsubscribe>
        </mailingList>
        <mailingList>
            <name>users</name>
            <archive>http://mail-archives.apache.org/mod_mbox/isis-users/</archive>
            <post>users@isis.apache.org</post>
            <subscribe>users-subscribe@isis.apache.org</subscribe>
            <unsubscribe>users-unsubscribe@isis.apache.org</unsubscribe>
        </mailingList>
    </mailingLists>

    <developers>
    	<developer>
            <id>ahuber</id>
            <name>Andi Huber</name>
            <email>ahuber@apache.org</email>
            <roles>
                <role>pmc</role>
                <role>committer</role>
            </roles>
            <timezone>+1</timezone>
        </developer>
        <developer>
            <id>danhaywood</id>
            <name>Dan Haywood</name>
            <email>danhaywood@apache.org</email>
            <roles>
                <role>pmc chair</role>
                <role>pmc</role>
                <role>committer</role>
            </roles>
            <timezone>+0</timezone>
        </developer>
        <developer>
            <id>dslaughter</id>
            <name>Dave Slaughter</name>
            <email>dslaughter@apache.org</email>
            <roles>
                <role>pmc</role>
                <role>committer</role>
            </roles>
            <timezone>-6</timezone>
        </developer>
        <developer>
            <id>jcvanderwal</id>
            <name>Jeroen van der Wal</name>
            <email>jeroen@stromboli.it</email>
            <roles>
                <role>pmc</role>
                <role>committer</role>
            </roles>
            <timezone>+1</timezone>
        </developer>
        <developer>
            <id>kevin</id>
            <name>Kevin Meyer</name>
            <email>kevin@apache.org</email>
            <roles>
                <role>pmc</role>
                <role>committer</role>
            </roles>
            <timezone>+2</timezone>
        </developer>
        <developer>
            <id>madytyoo</id>
            <name>Maurizio Taverna</name>
            <email>tavernamaurizio@gmail.com</email>
            <roles>
                <role>pmc</role>
                <role>committer</role>
            </roles>
            <timezone>+1</timezone>
        </developer>
        <developer>
            <id>mgrigorov</id>
            <name>Martin Grigorov</name>
            <email>mgrigorov@apache.org</email>
            <roles>
                <role>pmc</role>
                <role>committer</role>
            </roles>
            <timezone>+2</timezone>
        </developer>
        <developer>
            <id>mnour</id>
            <name>Mohammad Nour El-Din</name>
            <email>mnour@apache.org</email>
            <roles>
                <role>pmc</role>
                <role>mentor while incubating</role>
            </roles>
            <timezone>+1</timezone>
        </developer>
        <developer>
            <id>oscarbou</id>
            <name>Oscar Bou</name>
            <email>o.bou@gesconsultor.com</email>
            <roles>
                <role>pmc</role>
                <role>committer</role>
            </roles>
            <timezone>+1</timezone>
        </developer>
        <developer>
            <id>rcmatthews</id>
            <name>Robert Matthews</name>
            <email>rmatthews@apache.org</email>
            <roles>
                <role>pmc</role>
                <role>committer</role>
            </roles>
            <timezone>+0</timezone>
        </developer>
        <developer>
            <id>struberg</id>
            <name>Mark Struberg</name>
            <email>struberg@apache.org</email>
            <roles>
                <role>pmc</role>
                <role>mentor while incubating</role>
            </roles>
            <timezone>+1</timezone>
        </developer>
        <developer>
            <id>themalkolm</id>
            <name>Alexander Krasnuhkin</name>
            <email>themalkolm@apache.org</email>
            <roles>
                <role>pmc</role>
                <role>committer</role>
            </roles>
            <timezone>+3</timezone>
        </developer>
    </developers>

    <issueManagement>
        <system>Jira</system>
        <url>https://issues.apache.org/jira/browse/ISIS</url>
    </issueManagement>

    <ciManagement>
        <system>CI</system>
        <url>https://builds.apache.org/job/isis-core-ubuntu</url>
        <notifiers>
            <notifier>
                <type>mail</type>
                <address>dev@isis.apache.org</address>
                <!--
                <sendOnError />
                <sendOnFailure />
                <sendOnSuccess />
                <sendOnWarning />
                -->
                <configuration />
            </notifier>
        </notifiers>
    </ciManagement>

    <pluginRepositories>
        <pluginRepository>
            <id>DataNucleus_2</id>
            <url>http://www.datanucleus.org/downloads/maven2/</url>
            <snapshots>
                <enabled>false</enabled>
            </snapshots>
        </pluginRepository>
    </pluginRepositories>

    <repositories>
        <repository>
            <snapshots>
                <enabled>false</enabled>
            </snapshots>
            <id>central</id>
            <name>Central Repository</name>
            <url>https://repo.maven.apache.org/maven2</url>
        </repository>
        <repository>
            <id>Apache Repository</id>
            <url>https://repository.apache.org/</url>
            <snapshots>
              <enabled>false</enabled>
            </snapshots>
        </repository>
        <repository>
            <id>JBoss Public Release</id>
            <url>https://repository.jboss.org/nexus/content/groups/public-jboss/</url>
            <snapshots>
              <enabled>false</enabled>
            </snapshots>
        </repository>
        <repository>
            <id>sonatype-snapshots</id>
            <url>https://oss.sonatype.org/content/repositories/snapshots</url>
            <snapshots>
                <enabled>true</enabled>
            </snapshots>
        </repository>

        <!-- required for RestEasy -->
        <repository>
            <id>jboss</id>
            <url>http://repository.jboss.org/nexus/content/groups/public-jboss/</url>
            <snapshots>
              <enabled>false</enabled>
            </snapshots>
        </repository>
        <repository>
            <id>maven2-repository.dev.java.net</id>
            <name>Java.net Repository for Maven</name>
            <url>http://download.java.net/maven/2/</url>
            <layout>default</layout>
            <snapshots>
              <enabled>false</enabled>
            </snapshots>
        </repository>
        <repository>
            <id>maven-repository.dev.java.net</id>
            <name>Java.net Maven 1 Repository (legacy)</name>
            <url>http://download.java.net/maven/1</url>
            <snapshots>
              <enabled>false</enabled>
            </snapshots>
        </repository>

    </repositories>


    <build>
        <outputDirectory>${project.build.directory}/classes</outputDirectory>
        <testOutputDirectory>${project.build.directory}/test-classes</testOutputDirectory>
        
        <extensions>
            <!-- scp and sftp support for deployments. -->
            <extension>
                <groupId>org.apache.maven.wagon</groupId>
                <artifactId>wagon-ssh</artifactId>
                <version>2.4</version>
            </extension>
            <!-- ftp support for deployments. -->
            <extension>
                <groupId>org.apache.maven.wagon</groupId>
                <artifactId>wagon-ftp</artifactId>
                <version>2.4</version>
            </extension>
            <extension>
                <groupId>org.apache.maven.archetype</groupId>
                <artifactId>archetype-packaging</artifactId>
                <version>2.2</version>
            </extension>
        </extensions>

        <pluginManagement>
            <!-- defines versions of plugins and the configuration for their
                non-reporting goals.  -->
            <plugins>

                <!-- Apache Release Audit Tool -->
                <plugin>
                    <groupId>org.apache.rat</groupId>
                    <artifactId>apache-rat-plugin</artifactId>
                    <version>0.10</version>
                    <configuration>
                        <addDefaultLicenseMatchers>true</addDefaultLicenseMatchers>
                        <excludeSubProjects>true</excludeSubProjects>
                        <excludes>
                            <exclude>**/target/**</exclude>
                            <exclude>**/target-ide/**</exclude>

                            <exclude>**/*.project</exclude>
                            <exclude>**/.classpath</exclude>
                            <exclude>**/.settings/**</exclude>
                            <exclude>**/*.launch</exclude>
                            <!--
                            <exclude>src/site/resources/ide/eclipse/**</exclude>
                            -->

                            <exclude>**/*.iml</exclude>

                            <exclude>**/*.pdn</exclude>
                            <exclude>**/*.svg</exclude>
                            <exclude>**/*.json</exclude>
                            <exclude>**/*.min.js</exclude>

                            <exclude>**/MANIFEST.MF</exclude>
                            <exclude>**/*.ucd</exclude>
                            <exclude>**/*.ucls</exclude>

                            <exclude>**/xml/objects/**</exclude>
                            <exclude>**/test.data</exclude>
                            <exclude>**/fixture-data/**</exclude>

                            <exclude>**/application.js</exclude>

                            <exclude>**/jquery.zclip.js</exclude>
                            <exclude>**/bootstrap-growl.js</exclude>
                            <exclude>**/moment.js</exclude>

                            <exclude>**/bootstrap-datetimepicker.min.css</exclude>
                            <exclude>**/bootstrap-datetimepicker.css</exclude>
                            <exclude>**/select2-bootstrap.css</exclude>

                            <exclude>**/wicket-xhtml1.4-strict.dtd</exclude>

                            <exclude>**/src/main/appended-resources/supplemental-models.xml</exclude>
                            <exclude>**/datanucleus.log</exclude>
                            <exclude>**/gradle/wrapper/gradle-wrapper.properties</exclude>
                            <exclude>**/gradlew</exclude>
                            <exclude>**/gradlew.bat</exclude>
                            <exclude>**/rebel.xml</exclude>
                            <exclude>**/translations**.po</exclude>
                            <exclude>**/integtests/translations.pot</exclude>
                            <exclude>**/intellij/launch/*.xml</exclude>

                            <exclude>**/swagger-ui/**</exclude>

                            <exclude>**/META-INF/services/**</exclude>
                        </excludes>
                        <licenses>
                          <license implementation="org.apache.rat.analysis.license.SimplePatternBasedLicense">
                            <licenseFamilyCategory>AL2  </licenseFamilyCategory>
                            <licenseFamilyName>Apache License 2.0</licenseFamilyName>
                            <notes />
                            <patterns>
                              <pattern>Licensed to the Apache Software Foundation (ASF) under one</pattern>
                            </patterns>
                          </license>
                          <license implementation="org.apache.rat.analysis.license.SimplePatternBasedLicense">
                            <licenseFamilyCategory>JQRY</licenseFamilyCategory>
                            <licenseFamilyName>MIT  </licenseFamilyName>
                            <notes />
                            <patterns>
                              <pattern>The MIT License (MIT)</pattern>
                              <pattern>Dual licensed under the MIT</pattern>
                            </patterns>
                          </license>
                          <license implementation="org.apache.rat.analysis.license.SimplePatternBasedLicense">
                            <licenseFamilyCategory>JMOCK</licenseFamilyCategory>
                            <licenseFamilyName>JMock</licenseFamilyName>
                            <notes />
                            <patterns>
                              <pattern>Copyright (c) 2000-2007, jMock.org</pattern>
                            </patterns>
                          </license>
                        </licenses>
                        <licenseFamilies>
                          <licenseFamily implementation="org.apache.rat.license.SimpleLicenseFamily">
                            <familyName>Apache License 2.0</familyName>
                          </licenseFamily>
                          <licenseFamily implementation="org.apache.rat.license.SimpleLicenseFamily">
                            <familyName>MIT</familyName>
                          </licenseFamily>
                          <licenseFamily implementation="org.apache.rat.license.SimpleLicenseFamily">
                            <familyName>JMock</familyName>
                          </licenseFamily>
                          <licenseFamily implementation="org.apache.rat.license.SimpleLicenseFamily">
                            <familyName>XHTML</familyName>
                          </licenseFamily>
                        </licenseFamilies>
                    </configuration>
                </plugin>


                <!-- IDE support for Eclipse (if not using m2e).
                    (NetBeans 6.7+ and IDEA 7.0+ also have built-in support
                    -->
                <plugin>
                    <groupId>org.apache.maven.plugins</groupId>
                    <artifactId>maven-eclipse-plugin</artifactId>
                    <version>2.9</version>
                    <configuration>
                        <downloadSources>true</downloadSources>
                        <downloadJavadocs>true</downloadJavadocs>
                        <projectNameTemplate>[groupId].[artifactId]</projectNameTemplate>
                    </configuration>
                    <!-- use mvn eclipse:eclipse (no goals bound to phases) -->
                </plugin>

                <!-- Copies project resources to the output directory -->
                <plugin>
                    <groupId>org.apache.maven.plugins</groupId>
                    <artifactId>maven-resources-plugin</artifactId>
                    <version>2.6</version>
                    <!-- goal:resources binds to phase:process-resources -->
                    <!-- goal:testResources binds to phase:process-test-resources -->
                </plugin>

                <!-- Compile -->
                <plugin>
                    <groupId>org.apache.maven.plugins</groupId>
                    <artifactId>maven-compiler-plugin</artifactId>
                    <version>3.8.0</version>
                    <configuration>
                        <showDeprecation>false</showDeprecation>
                        <showWarnings>false</showWarnings>
                        <source>${compileSource}</source>
                        <target>${compileTarget}</target>
                    </configuration>
                    <!-- goal:compile binds to phase:compile -->
                    <!-- goal:testCompile binds to phase:test-compile -->
                </plugin>
                
                <!-- Tests (ignore integration tests)-->
                <plugin>
                    <groupId>org.apache.maven.plugins</groupId>
                    <artifactId>maven-surefire-plugin</artifactId>
                    <version>2.20</version>
                    <configuration>
                    	<!-- override defaults and include everything unless explicitly excluded -->
                        <includes>
                            <include>**/*.java</include>
                        </includes>
                        <excludes>
                            <exclude>${testsToExclude}</exclude>
                        </excludes>
                        <printSummary>false</printSummary>
                    </configuration>
                    <!-- goal:test binds to phase:test -->
                </plugin>
                
                
                <!-- Test Reporting -->
                <plugin>
                    <groupId>org.apache.maven.plugins</groupId>
                    <artifactId>maven-surefire-report-plugin</artifactId>
                    <version>2.20.1</version>
                    <!-- goal:report is a report so is configured in the 
                        reporting section; invokes phase:test before running itself -->
                </plugin>


                <!-- Test coverage: cobertura -->
                <plugin>
                    <groupId>org.codehaus.mojo</groupId>
                    <artifactId>cobertura-maven-plugin</artifactId>
                    <version>2.6</version>
                    <inherited>true</inherited>
                    <!-- goal:check binds to phase:verify (not currently 
                        configured, can be used to break build if code coverage < threshold) -->
                    <!-- goal:cobertura is a report so is configured in the 
                        reporting section; invokes phase:test before running itself -->
                </plugin>


                <!-- Quality checks: checkstyle -->
                <plugin>
                    <groupId>org.apache.maven.plugins</groupId>
                    <artifactId>maven-checkstyle-plugin</artifactId>
                    <version>2.11</version>
                    <!-- goal:check binds to phase:verify (not currently 
                        configured, can be used to break build if any violations) -->
                    <!-- goal:checkstyle is a report so is configured in 
                        the reporting section -->
                </plugin>

                <!-- Quality checks: pmd -->
                <plugin>
                    <groupId>org.apache.maven.plugins</groupId>
                    <artifactId>maven-pmd-plugin</artifactId>
                    <version>3.0.1</version>
                    <!-- goal:check binds to phase:verify (not currently 
                        configured, can be used to break build if any violations) -->
                    <!-- goal:check-cpd binds to phase:verify (not currently 
                        configured, can be used to break build if any CPD violations) -->
                    <!-- goal:pmd is a report so is configured in the reporting 
                        section -->
                    <!-- goal:cpd is a report so is configured in the reporting 
                        section -->
                </plugin>

                <!-- Quality checks: NCSS (cyclomatic complexity) -->
                <plugin>
                    <groupId>org.codehaus.mojo</groupId>
                    <artifactId>javancss-maven-plugin</artifactId>
                    <version>2.0</version>
                    <!-- goal:check binds to phase:verify (not currently 
                        configured, can be used to break build if any violations) -->
                    <!-- goal:report is a report so is configured in the 
                        reporting section -->
                </plugin>

                <!-- Quality checks: jdepend -->
                <plugin>
                    <groupId>org.codehaus.mojo</groupId>
                    <artifactId>jdepend-maven-plugin</artifactId>
                    <version>2.0-beta-2</version>
                    <!-- goal:generate is a report so is configured in the 
                        reporting section -->
                </plugin>

                <!-- Artifacts derived from code: taglist -->
                <plugin>
                    <groupId>org.codehaus.mojo</groupId>
                    <artifactId>taglist-maven-plugin</artifactId>
                    <version>2.4</version>
                    <inherited>true</inherited>
                    <!-- goal:taglist is a report so is configured in the 
                        reporting section -->
                </plugin>

                <!-- Artifacts derived from code: javadoc; supports both 
                    build and report goals; not included as a build plugin except through profiles 
                    (to speed up the build) -->
                <plugin>
                    <groupId>org.apache.maven.plugins</groupId>
                    <artifactId>maven-javadoc-plugin</artifactId>
                    <version>2.9.1</version>
                    <inherited>true</inherited>
                    <configuration>
                        <!-- as per http://stackoverflow.com/a/16743137/56880; only if using java 8 to build -->
<!--
                        <additionalparam>-Xdoclint:none</additionalparam>
-->
                        <debug>true</debug>
                        <minmemory>128m</minmemory>      
                        <maxmemory>1024m</maxmemory>
                        <quiet>true</quiet>
                        <doctitle>${project.name} ${project.version}</doctitle>
                        <windowtitle>${project.name} ${project.version}</windowtitle>
                        <testDoctitle>${project.name} ${project.version}
                            (TEST API)
                        </testDoctitle>
                        <testWindowtitle>${project.name}
                            ${project.version} (TEST API)
                        </testWindowtitle>
                        <splitindex>true</splitindex>
                        <encoding>${project.build.sourceEncoding}</encoding>
                        <links>
                            <link>http://docs.oracle.com/javase/7/docs/api/</link>
                            <link>http://docs.oracle.com/javase/6/docs/api/</link>
                            <link>http://docs.oracle.com/javase/1.5.0/docs/api/</link>
                        </links>
                        <linksource>true</linksource>
                        <!-- http://jira.codehaus.org/browse/MJAVADOC-268 
                            and http://jira.codehaus.org/browse/MJAVADOC-284 -->
                        <detectOfflineLinks>false</detectOfflineLinks>
                        <additionalparam>
                            -Xdoclint:none
                        </additionalparam>
                    </configuration>
                    <!-- goal:aggregate (for aggregator modules) has no binding;
                        explicitly bound in profiles -->
                    <!-- goal:jar (for non-aggregator modules) binds to phase:package -->
                    <!-- goal:test-jar (for non-aggregator modules) binds 
                        to phase:package -->
                    <!-- goal:javadoc is a report so is configured in the 
                        reporting section -->
                </plugin>

                <!-- Artifacts derived from code: Java source x-ref -->
                <plugin>
                    <groupId>org.apache.maven.plugins</groupId>
                    <artifactId>maven-jxr-plugin</artifactId>
                    <version>2.4</version>
                    <!-- goal:jxr is a report so is configured in the reporting 
                        section -->
                </plugin>


                <!-- Packaging: source jars of main and test code -->
                <plugin>
                    <groupId>org.apache.maven.plugins</groupId>
                    <artifactId>maven-source-plugin</artifactId>
                    <version>2.2.1</version>
                    <configuration>
                        <includePom>true</includePom>
                    </configuration>
                    <!-- goal:aggregate (for aggregator modules) binds to 
                        phase:package -->
                    <!-- goal:jar and goal:test-jar are meant to bind to 
                        phase:package, but doesn't seem to so bound explicitly -->
                    <executions>
                        <execution>
                            <id>package-jars</id>
                            <phase>package</phase>
                            <goals>
                                <goal>jar</goal>
                                <goal>test-jar</goal>
                            </goals>
                        </execution>
                    </executions>
                </plugin>


                <plugin>
                    <groupId>pl.project13.maven</groupId>
                    <artifactId>git-commit-id-plugin</artifactId>
                    <version>2.2.3</version>
                    <executions>
                        <execution>
                            <id>get-the-git-infos</id>
                            <goals>
                                <goal>revision</goal>
                            </goals>
                            <phase>validate</phase>
                        </execution>
                    </executions>

                    <configuration>
                        <verbose>false</verbose>
                        <dotGitDirectory>${git-plugin.gitDir}</dotGitDirectory>

                        <dateFormat>yyyy-MM-dd'T'HH:mm:ssZ</dateFormat>
                        <dateFormatTimeZone>${user.timezone}</dateFormatTimeZone>

                        <failOnNoGitDirectory>true</failOnNoGitDirectory>
                        <injectAllReactorProjects>true</injectAllReactorProjects>

                        <generateGitPropertiesFile>true</generateGitPropertiesFile>
                        <generateGitPropertiesFilename>${project.build.outputDirectory}/${git-plugin.propertiesDir}/git.properties</generateGitPropertiesFilename>

                        <abbrevLength>7</abbrevLength>
                    </configuration>

                </plugin>


                <!-- Packaging: jar -->
                <plugin>
                    <groupId>org.apache.maven.plugins</groupId>
                    <artifactId>maven-jar-plugin</artifactId>
                    <version>2.4</version>
                    <!-- goal:jar binds to phase:package -->
                    <!-- goal:test-jar supposedly binds to phase:package, 
                        but seems to need this explicit binding. -->
                    <executions>
                        <execution>
                            <id>package-test-jar</id>
                            <phase>package</phase>
                            <goals>
                                <goal>test-jar</goal>
                            </goals>
                            <configuration>
                                <archive>
                                    <manifest>
                                        <addDefaultSpecificationEntries>true</addDefaultSpecificationEntries>
                                        <addDefaultImplementationEntries>true</addDefaultImplementationEntries>
                                    </manifest>
                                </archive>
                            </configuration>
                        </execution>
                    </executions>
                    <configuration>
                        <archive>
                            <manifest>
                                <addDefaultSpecificationEntries>true</addDefaultSpecificationEntries>
                                <addDefaultImplementationEntries>true</addDefaultImplementationEntries>
                            </manifest>
                            <manifestEntries>
                                <Automatic-Module-Name>${jar-plugin.automaticModuleName}</Automatic-Module-Name>
                                <Implementation-Vendor-Id>org.apache.isis</Implementation-Vendor-Id>
                                <Implementation-Vendor>Apache Isis™ Project</Implementation-Vendor>
                                <Bundle-SymbolicName>${jar-plugin.automaticModuleName}</Bundle-SymbolicName>
                                <SCM-Revision>${git.commit.id.abbrev}</SCM-Revision>
								<!-- required for DN plugin.xml loading -->
                                <Bundle-SymbolicName>${jar-plugin.automaticModuleName}</Bundle-SymbolicName>
								<!--
								no requirement as of yet.
                                <Bundle-ManifestVersion>2</Bundle-ManifestVersion>
                                <Bundle-Name>${jar-plugin.automaticModuleName}</Bundle-Name>
                                <Bundle-Version>${isis.version}</Bundle-Version>
                                <Bundle-Vendor>Apache Isis™ Project</Bundle-Vendor>
								-->
                            </manifestEntries>
                        </archive>
                    </configuration>
                </plugin>


                <!-- Packaging: WAR -->
                <plugin>
                    <groupId>org.apache.maven.plugins</groupId>
                    <artifactId>maven-war-plugin</artifactId>
                    <version>2.4</version>
                    <configuration>
                        <warSourceExcludes>
                            WEB-INF/lib/*.jar
                        </warSourceExcludes>
                        <archive>
                            <manifest>
                                <addClasspath>true</addClasspath>
                                <classpathPrefix>lib/</classpathPrefix>
                            </manifest>
                        </archive>
                    </configuration>
                    <!-- goal:war binds to phase:package -->
                </plugin>

                <!-- site (see also reporting and distributionManagement) -->
                <plugin>
                    <groupId>org.apache.maven.plugins</groupId>
                    <artifactId>maven-site-plugin</artifactId>
                    <version>3.3</version>
                    <configuration>
                        <locales>en</locales>
                        <jarOutputDirectory>
                            ${project.build.directory}/site
                        </jarOutputDirectory>
                        <finalName>isis-${project.version}</finalName>
                        <jarOutputDirectory>
                            ${project.reporting.outputDirectory}
                        </jarOutputDirectory>
                        <generateReports>true</generateReports>
                        <generateSitemap>true</generateSitemap>
                    </configuration>
                    <!-- goal:jar binds to phase:package; override to bind
                        to (site lifecycle) phase:site -->
                    <executions>
                        <execution>
                            <id>jar</id>
                            <phase>site</phase>
                            <goals>
                                <goal>jar</goal>
                            </goals>
                        </execution>
                    </executions>
                    <!-- goal:site binds to (site lifecycle) phase:site -->
                    <!-- goal:deploy binds to (site lifecycle) phase:site-deploy -->
                </plugin>


                <!-- maven reports (for site) -->
                <plugin>
                    <groupId>org.apache.maven.plugins</groupId>
                    <artifactId>maven-project-info-reports-plugin</artifactId>
                    <version>2.7</version>
                    <!-- main configuration in reporting section (in inheriting 
                        modules) -->
                </plugin>


                <!-- release (is also configured in descendant modules) -->
                <plugin>
                    <groupId>org.apache.maven.plugins</groupId>
                    <artifactId>maven-release-plugin</artifactId>
                    <version>2.5.3</version>
                    <configuration>
                        <!-- overriddes the default ('clean verify') as workaround -->
                        <preparationGoals>clean install</preparationGoals>
                        <autoVersionSubmodules>true</autoVersionSubmodules>
                        <localCheckout>true</localCheckout>
                        <pushChanges>false</pushChanges>
                        <waitBeforeTagging>1</waitBeforeTagging>
                    </configuration>
                    <!-- goal:clean (for aggregator modules) has no bindings; 
                        cleans up release.properties and any backup POM files -->
                    <!-- goal:prepare (for aggregator modules) has no bindings; 
                        prepares for release in SCM (modifying x.x-SNAPSHOT to x.x) -->
                    <!-- goal:update-versions (for aggregator modules) has 
                        no bindings; updates versions eg to SNAPSHOT -->
                    <!-- etc; none of the goals has a binding. -->
                </plugin>


                <!-- deploy (see also distributionManagement) -->
                <plugin>
                    <groupId>org.apache.maven.plugins</groupId>
                    <artifactId>maven-deploy-plugin</artifactId>
                    <version>2.8.1</version>
                    <!-- goal:deploy binds to phase:deploy -->
                </plugin>


                <!-- other types of build: archetype -->
                <plugin>
                    <groupId>org.apache.maven.plugins</groupId>
                    <artifactId>maven-archetype-plugin</artifactId>
                    <version>2.2</version>
                    <extensions>true</extensions>
                    <!-- no goals bind to any lifecycle phases; use mvn archetype:generate -->
                </plugin>


                <!-- Runtime: jetty -->
                <plugin>
                    <groupId>org.eclipse.jetty</groupId>
                    <artifactId>jetty-maven-plugin</artifactId>
                    <version>${jetty.version}</version>
                    <configuration>
                        <webAppConfig>
                            <contextPath>webapp</contextPath>
                        </webAppConfig>
                    </configuration>
                </plugin>

                <plugin>
                    <groupId>org.apache.maven.plugins</groupId>
                    <artifactId>maven-enforcer-plugin</artifactId>
                    <version>3.0.0-M1</version>
                    <configuration>
                        <rules>
                            <requireMavenVersion>
                                <version>[3.5.0,)</version>
                            </requireMavenVersion>
                            <requireJavaVersion>
                                <version>[1.8.0,)</version>
                            </requireJavaVersion>
                            <!--
                            seemingly not compatible with use of ${revision} placeholders
                            <requirePluginVersions>
                                <message>All plugin versions must be
                                    defined!</message>
                                <banLatest>true</banLatest>
                                <banRelease>true</banRelease>
                            </requirePluginVersions>
                            -->
                            <DependencyConvergence />
                        </rules>
                    </configuration>
                    <!-- goal:enforce supposedly binds to phase:validate, 
                        but explicit binding seems to be required -->
                    <executions>
                        <execution>
                            <id>validate-enforce</id>
                            <phase>validate</phase>
                            <goals>
                                <goal>enforce</goal>
                            </goals>
                        </execution>
                    </executions>
                </plugin>

                <plugin>
                    <artifactId>maven-clean-plugin</artifactId>
                    <version>2.5</version>
                </plugin>
                <plugin>
                    <artifactId>maven-install-plugin</artifactId>
                    <version>2.5.1</version>
                </plugin>

                <plugin>
                    <groupId>net.alchim31.maven</groupId>
                    <artifactId>yuicompressor-maven-plugin</artifactId>
                    <version>1.5.1</version>
                    <configuration>
                        <statistics>true</statistics>
                        <jswarn>false</jswarn>
                        <suffix>.min</suffix>
                        <excludes>
                            <exclude>**/moment.js</exclude>
                            <exclude>**/moment.min.js</exclude>
                            <exclude>**/bootstrap-datetimepicker.js</exclude>
                            <exclude>**/bootstrap-datetimepicker.min.js</exclude>
                            <exclude>**/bootstrap-growl.js</exclude>
                            <exclude>**/bootstrap-growl.min.js</exclude>
                        </excludes>
                    </configuration>
                    <executions>
                        <execution>
                            <goals>
                                <goal>compress</goal>
                            </goals>
                        </execution>
                    </executions>
                </plugin>
            </plugins>
        </pluginManagement>


        <!-- build plugins; apply to all inheriting modules. Note that some 
            plugins also come from the "super-POM" for the default bindings. For example, 
            in the 'default' lifecycle, the resources, compiler, surefire, jar, install 
            and deploy plugins are automatically included because they provide the default 
            bindings. For the 'site' lifecycle, the site plugin is automatically included. -->
        <plugins>
            <plugin>
                <groupId>org.apache.maven.plugins</groupId>
                <artifactId>maven-enforcer-plugin</artifactId>
            </plugin>

            <plugin>
                <artifactId>maven-remote-resources-plugin</artifactId>
                <executions>
                    <execution>
                        <id>process-remote-resources</id>
                        <goals>
                            <goal>process</goal>
                        </goals>
                        <configuration>
                            <runOnlyAtExecutionRoot>true</runOnlyAtExecutionRoot>
                            <appendedResourcesDirectory>${basedir}/src/main/appended-resources</appendedResourcesDirectory>
                            <supplementalModels>
                                <supplementalModel>supplemental-models.xml</supplementalModel>
                            </supplementalModels>
                            <resourceBundles>
                                <resourceBundle>org.apache:apache-jar-resource-bundle:1.4</resourceBundle>
                            </resourceBundles>
                            <properties>
                                <projectTimespan>2010~2015</projectTimespan>
                                <postDepListText>
The above (auto-generated) list aggregates the dependencies (either directly
or transitively) of all the modules that make up ${project.name}. You can use 
mvn dependency:list or mvn dependency:tree to view dependencies by submodule.

${license.additional-notes}
                        </postDepListText>
                            </properties>
                        </configuration>
                    </execution>
                </executions>
            </plugin>

            <!--
            run using:
            mvn org.apache.rat:apache-rat-plugin:check
             -->
            <plugin>
                <groupId>org.apache.rat</groupId>
                <artifactId>apache-rat-plugin</artifactId>
            </plugin>

            <plugin>
                <groupId>org.apache.maven.plugins</groupId>
                <artifactId>maven-eclipse-plugin</artifactId>
            </plugin>

            <plugin>
                <groupId>org.apache.maven.plugins</groupId>
                <artifactId>maven-jar-plugin</artifactId>
            </plugin>


            <plugin>
                <groupId>org.apache.maven.plugins</groupId>
                <artifactId>maven-release-plugin</artifactId>
                <configuration>
                    <!-- overrides the default ('clean verify') -->
                    <preparationGoals>clean install</preparationGoals>
                    <autoVersionSubmodules>true</autoVersionSubmodules>
                </configuration>
            </plugin>

            <plugin>
                <groupId>org.apache.maven.plugins</groupId>
                <artifactId>maven-deploy-plugin</artifactId>
                <configuration>
                    <skip>false</skip>
                </configuration>
            </plugin>
        </plugins>
    </build>


    <dependencyManagement>
        <!-- is also for benefit of application developers, using scope=import -->
        <dependencies>
        
            <!-- JEE API -->
            <dependency>
                <groupId>javax</groupId>
                <artifactId>javaee-api</artifactId>
                <version>${javaee.version}</version>
            </dependency>
			
            <!-- JDO API -->
<!-- not managed, because scope=provided can not be overwritten by plugins that are 
     responsible for providing jdo-api -->			
<!--        <dependency> -->
<!--            <groupId>javax.jdo</groupId> -->
<!--            <artifactId>jdo-api</artifactId> -->
<!--            <version>${jdo-api.version}</version> -->
                <!-- provided by plugins -->
<!--            <scope>provided</scope> -->
<!--         </dependency> -->

            <!-- isis commons -->
            <dependency>
                <groupId>org.apache.isis.core</groupId>
                <artifactId>isis-core-commons</artifactId>
                <version>${revision}</version>
            </dependency>
        
            <!-- unittestsupport -->
            <dependency>
                <groupId>org.apache.isis.core</groupId>
                <artifactId>isis-core-unittestsupport</artifactId>
                <version>${isis.version}</version>
            </dependency>
            <dependency>
                <groupId>org.apache.isis.core</groupId>
                <artifactId>isis-core-unittestsupport</artifactId>
                <version>${isis.version}</version>
                <type>test-jar</type>
                <scope>test</scope>
            </dependency>

            <!-- applib -->
            <dependency>
                <groupId>org.apache.isis.core</groupId>
                <artifactId>isis-core-applib</artifactId>
                <version>${isis.version}</version>
                <type>jar</type>
                <scope>compile</scope>
            </dependency>
            <dependency>
                <groupId>org.apache.isis.core</groupId>
                <artifactId>isis-core-applib</artifactId>
                <version>${isis.version}</version>
                <type>test-jar</type>
                <scope>test</scope>
            </dependency>
	        
            <!-- provides @Nullable -->
            <dependency>
                <groupId>com.google.code.findbugs</groupId>
                <artifactId>annotations</artifactId>
                <version>${findbugs-annotations.version}</version>
            </dependency>
            
            <!--  reflections/applib -->
            <dependency>
                <groupId>org.reflections</groupId>
                <artifactId>reflections</artifactId>
                <version>${reflections.version}</version>
            </dependency>

            <!-- schema -->
            <dependency>
                <groupId>org.apache.isis.core</groupId>
                <artifactId>isis-core-schema</artifactId>
                <version>${isis.version}</version>
                <type>jar</type>
                <scope>compile</scope>
            </dependency>
            <dependency>
                <groupId>org.apache.isis.core</groupId>
                <artifactId>isis-core-schema</artifactId>
                <version>${isis.version}</version>
                <type>test-jar</type>
                <scope>test</scope>
            </dependency>

            <!-- log4j -->
            <dependency>
                <groupId>org.apache.isis.core</groupId>
                <artifactId>isis-core-log4j</artifactId>
                <version>${isis.version}</version>
                <type>jar</type>
                <scope>compile</scope>
            </dependency>

            <!-- metamodel -->
            <dependency>
                <groupId>org.apache.isis.core</groupId>
                <artifactId>isis-core-metamodel</artifactId>
                <version>${isis.version}</version>
                <type>jar</type>
                <scope>compile</scope>
            </dependency>
            <dependency>
                <groupId>org.apache.isis.core</groupId>
                <artifactId>isis-core-metamodel</artifactId>
                <version>${isis.version}</version>
                <type>test-jar</type>
                <scope>test</scope>
            </dependency>
            
            <!-- runtime -->
            <dependency>
                <groupId>org.apache.isis.core</groupId>
                <artifactId>isis-core-runtime</artifactId>
                <version>${isis.version}</version>
            </dependency>
            <dependency>
                <groupId>org.apache.isis.core</groupId>
                <artifactId>isis-core-runtime</artifactId>
                <version>${isis.version}</version>
                <type>test-jar</type>
                <scope>test</scope>
            </dependency>
            
            <!-- webserver -->
            <dependency>
                <groupId>org.apache.isis.core</groupId>
                <artifactId>isis-core-webserver</artifactId>
                <version>${isis.version}</version>
            </dependency>

            <!-- specsupport -->
            <dependency>
                <groupId>org.apache.isis.core</groupId>
                <artifactId>isis-core-specsupport</artifactId>
                <version>${isis.version}</version>
            </dependency>

            <!-- integtestsupport -->
            <dependency>
                <groupId>org.apache.isis.core</groupId>
                <artifactId>isis-core-integtestsupport</artifactId>
                <version>${isis.version}</version>
            </dependency>

            <!-- Restful Objects viewer -->
            <dependency>
                <groupId>org.apache.isis.core</groupId>
                <artifactId>isis-core-viewer-restfulobjects-applib</artifactId>
                <version>${isis.version}</version>
            </dependency>
            <dependency>
                <groupId>org.apache.isis.core</groupId>
                <artifactId>isis-core-viewer-restfulobjects-applib</artifactId>
                <version>${isis.version}</version>
                <type>test-jar</type>
                <scope>test</scope>
            </dependency>
            <dependency>
                <groupId>org.apache.isis.core</groupId>
                <artifactId>isis-core-viewer-restfulobjects-rendering</artifactId>
                <version>${isis.version}</version>
            </dependency>
            <dependency>
                <groupId>org.apache.isis.core</groupId>
                <artifactId>isis-core-viewer-restfulobjects-rendering</artifactId>
                <version>${isis.version}</version>
                <type>test-jar</type>
                <scope>test</scope>
            </dependency>
            <dependency>
                <groupId>org.apache.isis.core</groupId>
                <artifactId>isis-core-viewer-restfulobjects-server</artifactId>
                <version>${isis.version}</version>
            </dependency>
            <dependency>
                <groupId>org.apache.isis.core</groupId>
                <artifactId>isis-core-viewer-restfulobjects-server</artifactId>
                <version>${isis.version}</version>
                <type>test-jar</type>
                <scope>test</scope>
            </dependency>

            <!-- security support -->
            <dependency>
                <groupId>org.apache.isis.core</groupId>
                <artifactId>isis-core-security</artifactId>
                <version>${isis.version}</version>
            </dependency>

            <!-- core plugins -->
            
            <dependency>
                <groupId>org.apache.isis.core</groupId>
                <artifactId>isis-core-plugins-security-shiro</artifactId>
                <version>${revision}</version>
            </dependency>
            
            <dependency>
                <groupId>org.apache.isis.core</groupId>
                <artifactId>isis-core-plugins-codegen-bytebuddy</artifactId>
                <version>${revision}</version>
            </dependency>
            
            <dependency>
                <groupId>org.apache.isis.core</groupId>
                <artifactId>isis-core-plugins-codegen-javassist</artifactId>
                <version>${revision}</version>
            </dependency>
            
            <dependency>
                <groupId>org.apache.isis.core</groupId>
                <artifactId>isis-core-plugins-discovery-reflections</artifactId>
                <version>${revision}</version>
            </dependency>

            <dependency>
                <groupId>org.apache.isis.core</groupId>
                <artifactId>isis-core-plugins-jdo-datanucleus-4</artifactId>
                <version>${revision}</version>
            </dependency>

            <dependency>
                <groupId>org.apache.isis.core</groupId>
                <artifactId>isis-core-plugins-jdo-datanucleus-5</artifactId>
                <version>${revision}</version>
            </dependency>

            <dependency>
                <groupId>org.apache.isis.core</groupId>
                <artifactId>isis-core-plugins-eventbus-guava</artifactId>
                <version>${revision}</version>
            </dependency>

            <dependency>
                <groupId>org.apache.isis.core</groupId>
                <artifactId>isis-core-plugins-eventbus-axon</artifactId>
                <version>${revision}</version>
            </dependency>

            <dependency>
                <groupId>org.apache.isis.core</groupId>
                <artifactId>isis-core-plugins-jaxrs-resteasy-3</artifactId>
                <version>${revision}</version>
            </dependency>

            <dependency>
                <groupId>org.apache.isis.core</groupId>
                <artifactId>isis-core-plugins-jaxrs-resteasy-4</artifactId>
                <version>${revision}</version>
            </dependency>


            <!-- also for benefit of application developers, using scope=import -->
            <dependency>
                <groupId>org.apache.isis.core</groupId>
                <artifactId>isis-core-viewer-wicket-model</artifactId>
                <version>${isis.version}</version>
            </dependency>
            <dependency>
                <groupId>org.apache.isis.core</groupId>
                <artifactId>isis-core-viewer-wicket-model</artifactId>
                <version>${isis.version}</version>
                <scope>test</scope>
                <type>test-jar</type>
            </dependency>
            <dependency>
                <groupId>org.apache.isis.core</groupId>
                <artifactId>isis-core-viewer-wicket-ui</artifactId>
                <version>${isis.version}</version>
            </dependency>
            <dependency>
                <groupId>org.apache.isis.core</groupId>
                <artifactId>isis-core-viewer-wicket-ui</artifactId>
                <version>${isis.version}</version>
                <scope>test</scope>
                <type>test-jar</type>
            </dependency>
            <dependency>
                <groupId>org.apache.isis.core</groupId>
                <artifactId>isis-core-viewer-wicket-impl</artifactId>
                <version>${isis.version}</version>
            </dependency>
            <dependency>
                <groupId>org.apache.isis.core</groupId>
                <artifactId>isis-core-viewer-wicket-impl</artifactId>
                <version>${isis.version}</version>
                <scope>test</scope>
                <type>test-jar</type>
            </dependency>

            <!-- Maven plugin -->
            <dependency>
                <groupId>org.apache.isis.tool</groupId>
                <artifactId>isis-maven-plugin</artifactId>
                <version>${isis.version}</version>
            </dependency>

            <!-- Maven dependencies -->
            <dependency>
                <groupId>org.apache.isis.mavendeps</groupId>
                <artifactId>isis-mavendeps-intellij</artifactId>
                <version>${isis.version}</version>
                <type>pom</type>
            </dependency>
            <dependency>
                <groupId>org.apache.isis.mavendeps</groupId>
                <artifactId>isis-mavendeps-testing</artifactId>
                <version>${isis.version}</version>
                <type>pom</type>
            </dependency>
            <dependency>
                <groupId>org.apache.isis.mavendeps</groupId>
                <artifactId>isis-mavendeps-webapp</artifactId>
                <version>${isis.version}</version>
                <type>pom</type>
            </dependency>

            <!-- JodaTime -->
            <dependency>
                <groupId>joda-time</groupId>
                <artifactId>joda-time</artifactId>
                <version>${joda-time.version}</version>
            </dependency>

            <!-- Google Guava (collections and commons) -->
            <dependency>
                <groupId>com.google.guava</groupId>
                <artifactId>guava</artifactId>
                <version>${guava.version}</version>
            </dependency>
            
            <!-- Logging -->
            <dependency>
              <groupId>org.slf4j</groupId>
              <artifactId>slf4j-api</artifactId>
              <version>${slf4j.version}</version>
            </dependency>    
            <dependency>
                <groupId>org.slf4j</groupId>
                <artifactId>slf4j-log4j12</artifactId>
                <version>${slf4j.version}</version>
            </dependency>
            <dependency>
                <groupId>org.slf4j</groupId>
                <artifactId>jcl-over-slf4j</artifactId>
                <version>${slf4j.version}</version>
            </dependency>

            <dependency>
                <groupId>log4j</groupId>
                <artifactId>log4j</artifactId>
                <version>${log4j.version}</version>
            </dependency>

            <dependency>
                <!--
                required because resteasy-jaxrs declares as a test dependency
                whereas httpclient4 needs it as a compile dependency -->
                <groupId>commons-logging</groupId>
                <artifactId>commons-logging</artifactId>
                <version>${commons-logging.version}</version>
            </dependency>


            <!-- Apache Commons -->
            <dependency>
                <groupId>commons-cli</groupId>
                <artifactId>commons-cli</artifactId>
                <version>${commons-cli.version}</version>
            </dependency>
            <dependency>
                <groupId>commons-httpclient</groupId>
                <artifactId>commons-httpclient</artifactId>
                <version>${commons-httpclient.version}</version>
            </dependency>
            <dependency>
                <groupId>commons-codec</groupId>
                <artifactId>commons-codec</artifactId>
                <version>${commons-codec.version}</version>
            </dependency>
            <dependency>
                <groupId>commons-io</groupId>
                <artifactId>commons-io</artifactId>
                <version>${commons-io.version}</version>
            </dependency>

            <!-- Dependency injection -->
            <dependency>
                <groupId>com.google.inject</groupId>
                <artifactId>guice</artifactId>
                <version>${guice.version}</version>
            </dependency>
            <dependency>
                <groupId>org.picocontainer</groupId>
                <artifactId>picocontainer</artifactId>
                <version>${picocontainer.version}</version>
            </dependency>
            
            <!-- JSON libraries -->
            <dependency>
                <groupId>com.fasterxml.jackson.core</groupId>
                <artifactId>jackson-core</artifactId>
                <version>${jackson.version}</version>
            </dependency>
            <dependency>
                <groupId>com.fasterxml.jackson.core</groupId>
                <artifactId>jackson-databind</artifactId>
                <version>${jackson.version}</version>
            </dependency>
            <dependency>
                <groupId>com.fasterxml.jackson.core</groupId>
                <artifactId>jackson-annotations</artifactId>
                <version>${jackson.version}</version>
            </dependency>
            <dependency>
                <groupId>com.fasterxml.jackson.module</groupId>
                <artifactId>jackson-module-jaxb-annotations</artifactId>
                <version>${jackson.version}</version>
            </dependency>
            <dependency>
                <groupId>com.google.code.gson</groupId>
                <artifactId>gson</artifactId>
                <version>${gson.version}</version>
            </dependency>


            <!-- HTML -->
            <dependency>
                <groupId>org.htmlparser</groupId>
                <artifactId>htmlparser</artifactId>
                <version>${htmlparser.version}</version>
                <exclusions>
                    <exclusion>
                        <groupId>com.sun</groupId>
                        <artifactId>tools</artifactId>
                    </exclusion>
                </exclusions>
            </dependency>


            <!-- Databases -->
            <dependency>
              <groupId>org.hsqldb</groupId>
              <artifactId>hsqldb</artifactId>
              <version>${hsqldb.version}</version>
            </dependency>

            <dependency>
              <groupId>org.lazyluke</groupId>
              <artifactId>log4jdbc-remix</artifactId>
              <version>${log4jdbc-remix.version}</version>
            </dependency>


            <!-- Shiro -->
            <dependency>
                <groupId>org.apache.shiro</groupId>
                <artifactId>shiro-core</artifactId>
                <version>${shiro.version}</version>
            </dependency>
            <dependency>
                <groupId>org.apache.shiro</groupId>
                <artifactId>shiro-web</artifactId>
                <version>${shiro.version}</version>
            </dependency>

            <dependency>
                <groupId>org.apache.wicket</groupId>
                <artifactId>wicket</artifactId>
                <version>${wicket.version}</version>
                <type>pom</type>
            </dependency>

            <dependency>
                <groupId>org.apache.wicket</groupId>
                <artifactId>wicket-core</artifactId>
                <version>${wicket.version}</version>
                <exclusions>
                    <exclusion>
                        <groupId>org.slf4j</groupId>
                        <artifactId>slf4j-api</artifactId>
                    </exclusion>
                    <exclusion>
                        <groupId>commons-io</groupId>
                        <artifactId>commons-io</artifactId>
                    </exclusion>
                </exclusions>
            </dependency>

            <dependency>
                <groupId>org.apache.wicket</groupId>
                <artifactId>wicket-devutils</artifactId>
                <version>${wicket.version}</version>
            </dependency>

            <dependency>
                <groupId>org.apache.wicket</groupId>
                <artifactId>wicket-request</artifactId>
                <version>${wicket.version}</version>
                <exclusions>
                    <exclusion>
                        <groupId>org.slf4j</groupId>
                        <artifactId>slf4j-api</artifactId>
                    </exclusion>
                </exclusions>
            </dependency>

            <dependency>
                <groupId>org.apache.wicket</groupId>
                <artifactId>wicket-util</artifactId>
                <version>${wicket.version}</version>
                <exclusions>
                    <exclusion>
                        <groupId>org.slf4j</groupId>
                        <artifactId>slf4j-api</artifactId>
                    </exclusion>
                </exclusions>
            </dependency>

            <dependency>
                <groupId>org.apache.wicket</groupId>
                <artifactId>wicket-extensions</artifactId>
                <version>${wicket.version}</version>
                <exclusions>
                    <exclusion>
                        <groupId>org.slf4j</groupId>
                        <artifactId>slf4j-api</artifactId>
                    </exclusion>
                </exclusions>
            </dependency>

            <dependency>
                <groupId>org.apache.wicket</groupId>
                <artifactId>wicket-datetime</artifactId>
                <version>${wicket.version}</version>
                <exclusions>
                    <exclusion>
                        <groupId>org.slf4j</groupId>
                        <artifactId>slf4j-api</artifactId>
                    </exclusion>
                </exclusions>
            </dependency>

            <dependency>
                <groupId>org.apache.wicket</groupId>
                <artifactId>wicket-auth-roles</artifactId>
                <version>${wicket.version}</version>
                <exclusions>
                    <exclusion>
                        <groupId>org.slf4j</groupId>
                        <artifactId>slf4j-api</artifactId>
                    </exclusion>
                </exclusions>
            </dependency>

            <dependency>
                <groupId>org.apache.wicket</groupId>
                <artifactId>wicket-guice</artifactId>
                <version>${wicket.version}</version>
                <exclusions>
                    <exclusion>
                        <groupId>org.slf4j</groupId>
                        <artifactId>slf4j-api</artifactId>
                    </exclusion>
                    <exclusion>
                        <!-- for Java7 compatibility (we don't use the proxying capability of this component) -->
                        <groupId>cglib</groupId>
                        <artifactId>cglib</artifactId>
                    </exclusion>
                </exclusions>
            </dependency>

            <!-- Wicket-Select2 -->
            <dependency>
                <groupId>org.wicketstuff</groupId>
                <artifactId>wicketstuff-select2</artifactId>
                <version>${wicketstuff.version}</version>
                <exclusions>
                    <exclusion>
                        <groupId>org.apache.wicket</groupId>
                        <artifactId>wicket-core</artifactId>
                    </exclusion>
                </exclusions>
            </dependency>

            <dependency>
                <groupId>org.webjars</groupId>
                <artifactId>select2</artifactId>
                <version>${select2.version}</version>
            </dependency>

            <dependency>
                <groupId>org.webjars</groupId>
                <artifactId>jquery-ui</artifactId>
                <version>${jquery-ui.version}</version>
                <exclusions>
                    <exclusion>
                        <groupId>org.webjars</groupId>
                        <artifactId>jquery</artifactId>
                    </exclusion>
                </exclusions>
            </dependency>

            <!-- Webjars -->
            <dependency>
                <groupId>de.agilecoders.wicket.webjars</groupId>
                <artifactId>wicket-webjars</artifactId>
                <version>${wicket-webjars.version}</version>
                <exclusions>
                    <exclusion>
                        <groupId>org.apache.wicket</groupId>
                        <artifactId>wicket-core</artifactId>
                    </exclusion>
                    <exclusion>
                        <groupId>org.apache.wicket</groupId>
                        <artifactId>wicket-request</artifactId>
                    </exclusion>
                </exclusions>
            </dependency>

            <dependency>
                <groupId>de.agilecoders.wicket</groupId>
                <artifactId>wicket-bootstrap-core</artifactId>
                <version>${wicket-bootstrap.version}</version>
                <exclusions>
                    <exclusion>
                        <groupId>org.apache.wicket</groupId>
                        <artifactId>wicket-util</artifactId>
                    </exclusion>
                    <exclusion>
                        <groupId>org.apache.wicket</groupId>
                        <artifactId>wicket-request</artifactId>
                    </exclusion>
                    <exclusion>
                        <groupId>org.apache.wicket</groupId>
                        <artifactId>wicket-core</artifactId>
                    </exclusion>
                    <exclusion>
                        <groupId>org.apache.wicket</groupId>
                        <artifactId>wicket-extensions</artifactId>
                    </exclusion>
                </exclusions>
            </dependency>

            <dependency>
                <groupId>de.agilecoders.wicket</groupId>
                <artifactId>wicket-bootstrap-extensions</artifactId>
                <version>${wicket-bootstrap.version}</version>
                <exclusions>
                    <exclusion>
                        <groupId>org.apache.wicket</groupId>
                        <artifactId>wicket-util</artifactId>
                    </exclusion>
                    <exclusion>
                        <groupId>org.apache.wicket</groupId>
                        <artifactId>wicket-request</artifactId>
                    </exclusion>
                    <exclusion>
                        <groupId>org.apache.wicket</groupId>
                        <artifactId>wicket-core</artifactId>
                    </exclusion>
                    <exclusion>
                        <groupId>org.apache.wicket</groupId>
                        <artifactId>wicket-extensions</artifactId>
                    </exclusion>
                    <exclusion>
                        <groupId>org.webjars</groupId>
                        <artifactId>bootstrap</artifactId>
                    </exclusion>
                    <exclusion>
                        <groupId>org.webjars</groupId>
                        <artifactId>jquery</artifactId>
                    </exclusion>
                    <!-- exclude unused extensions -->
                    <exclusion>
                        <groupId>org.webjars</groupId>
                        <artifactId>jquerypp</artifactId>
                    </exclusion>
                    <exclusion>
                        <groupId>org.webjars</groupId>
                        <artifactId>jquery-ui</artifactId>
                    </exclusion>
                    <exclusion>
                        <groupId>org.webjars</groupId>
                        <artifactId>typeaheadjs</artifactId>
                    </exclusion>
                    <exclusion>
                        <groupId>org.webjars</groupId>
                        <artifactId>x-editable-bootstrap</artifactId>
                    </exclusion>
                    <exclusion>
                        <groupId>org.webjars</groupId>
                        <artifactId>spin-js</artifactId>
                    </exclusion>
                    <exclusion>
                        <groupId>com.google.javascript</groupId>
                        <artifactId>closure-compiler</artifactId>
                    </exclusion>
                </exclusions>
            </dependency>

            <dependency>
                <groupId>org.webjars</groupId>
                <artifactId>Eonasdan-bootstrap-datetimepicker</artifactId>
                <version>4.17.37-1</version>
                <exclusions>
                    <exclusion>
                        <groupId>org.webjars</groupId>
                        <artifactId>momentjs</artifactId>
                    </exclusion>
                </exclusions>
            </dependency>

            <dependency>
                <groupId>de.agilecoders.wicket</groupId>
                <artifactId>wicket-bootstrap-themes</artifactId>
                <version>${wicket-bootstrap.version}</version>
                <exclusions>
                    <exclusion>
                        <groupId>org.apache.wicket</groupId>
                        <artifactId>wicket-core</artifactId>
                    </exclusion>
                </exclusions>
            </dependency>


            <dependency>
<!-- version 7.0.0 -->            
                <groupId>net.ftlines.wicket-source</groupId>
<!-- version 8.0.0 -->
<!--            <groupId>com.github.jennybrown8.wicket-source</groupId> -->
                <artifactId>wicket-source</artifactId>
                <version>${wicket-source.version}</version>
                <exclusions>
                    <exclusion>
                        <!-- for dependency convergence -->
                        <groupId>org.apache.wicket</groupId>
                        <artifactId>wicket-core</artifactId>
                    </exclusion>
                </exclusions>
            </dependency>
            
            
            <!-- predicate libraries -->
            <dependency>
                <groupId>org.hamcrest</groupId>
                <artifactId>hamcrest-core</artifactId>
                <version>${hamcrest.version}</version>
            </dependency>
            <dependency>
                <groupId>org.hamcrest</groupId>
                <artifactId>hamcrest-library</artifactId>
                <version>${hamcrest.version}</version>
            </dependency>

            <!-- Web development -->
            <dependency>
                <groupId>org.eclipse.jetty</groupId>
                <artifactId>jetty-servlet</artifactId>
                <version>${jetty.version}</version>
                <exclusions>
                    <exclusion>
                        <groupId>org.eclipse.jetty.orbit</groupId>
                        <artifactId>javax.servlet</artifactId>
                    </exclusion>
                </exclusions>
            </dependency>
            <dependency>
                <groupId>org.eclipse.jetty</groupId>
                <artifactId>jetty-webapp</artifactId>
                <version>${jetty.version}</version>
            </dependency>
            

            <!-- TESTING LIBRARIES (not scope=test because used by isis-core-integtest) -->
            
            <dependency>
                <!-- JUnit API for writing tests and extensions -->
                <groupId>org.junit.jupiter</groupId>
                <artifactId>junit-jupiter-api</artifactId>
                <version>${junit.version}</version>
            </dependency>
            <dependency>
                <!-- implementation of the JUnit Jupiter test engine -->
                <groupId>org.junit.jupiter</groupId>
                <artifactId>junit-jupiter-engine</artifactId>
                <version>${junit.version}</version>
            </dependency>
            <dependency>
                <!-- support for unit tests that use JUnit 4 or JUnit 3 -->
                <groupId>org.junit.vintage</groupId>
                <artifactId>junit-vintage-engine</artifactId>
                <version>${junit.version}</version>
            </dependency>

            <dependency>
                <groupId>org.jmock</groupId>
                <artifactId>jmock</artifactId>
                <version>${jmock.version}</version>
            </dependency>

            <dependency>
                <groupId>org.jmock</groupId>
                <artifactId>jmock-junit4</artifactId>
                <version>${jmock.version}</version>
                <exclusions>
                    <exclusion>
                <!-- for dependency convergence -->
                        <groupId>junit</groupId>
                        <artifactId>junit-dep</artifactId>
                    </exclusion>
                </exclusions>
            </dependency>

            <dependency>
                <groupId>org.assertj</groupId>
                <artifactId>assertj-core</artifactId>
                <version>${assertj.version}</version>
            </dependency>


            <!-- BDD testing -->
            <dependency>
                <groupId>info.cukes</groupId>
                <artifactId>cucumber-java</artifactId>
                <version>${cucumber.version}</version>
            </dependency>
            <dependency>
                <groupId>info.cukes</groupId>
                <artifactId>cucumber-junit</artifactId>
                <version>${cucumber.version}</version>
            </dependency>

            <!-- Testing libraries (scope=test) -->
            <dependency>
                <groupId>org.easymock</groupId>
                <artifactId>easymock</artifactId>
                <version>${easymock.version}</version>
                <scope>test</scope>
            </dependency>


            <!-- JAX-RS API -->
            <dependency>
                <groupId>org.jboss.spec.javax.ws.rs</groupId>
                <artifactId>jboss-jaxrs-api_2.0_spec</artifactId>
                <version>${jboss-jaxrs-api_2.0_spec.version}</version>
            </dependency>


            <!-- VALIDATION API -->
            <dependency>
                <groupId>javax.validation</groupId>
                <artifactId>validation-api</artifactId>
                <version>${validation-api.version}</version>
            </dependency>

            <dependency>
                <groupId>io.swagger</groupId>
                <artifactId>swagger-core</artifactId>
                <version>${swagger-core.version}</version>
                <exclusions>
                    <exclusion>
                        <groupId>org.apache.commons</groupId>
                        <artifactId>commons-lang3</artifactId>
                    </exclusion>
                </exclusions>
            </dependency>

        </dependencies>
    </dependencyManagement>

    <dependencies>
        <!-- COMPILE DEPENDENCIES -->
        <dependency>
          <groupId>org.slf4j</groupId>
          <artifactId>slf4j-api</artifactId>
        </dependency>

        <!-- TEST DEPENDENCIES -->
        <dependency>
            <groupId>org.jmock</groupId>
            <artifactId>jmock-junit4</artifactId>
            <scope>test</scope>
        </dependency>
        <dependency>
            <groupId>org.hamcrest</groupId>
            <artifactId>hamcrest-library</artifactId>
            <scope>test</scope>
        </dependency>
        <dependency>
            <!-- JUnit API for writing tests and extensions -->
            <groupId>org.junit.jupiter</groupId>
            <artifactId>junit-jupiter-api</artifactId>
            <scope>test</scope>
        </dependency>
        <dependency>
            <!-- implementation of the JUnit Jupiter test engine -->
            <groupId>org.junit.jupiter</groupId>
            <artifactId>junit-jupiter-engine</artifactId>
            <scope>test</scope>
        </dependency>
        <dependency>
            <!-- support for unit tests that use JUnit 4 or JUnit 3 -->
            <groupId>org.junit.vintage</groupId>
            <artifactId>junit-vintage-engine</artifactId>
            <scope>test</scope>
        </dependency>
    </dependencies>

	<profiles>
        <profile>
            <id>apache-release</id>
            <build>
                <plugins>
                    <plugin>
                        <groupId>org.apache.maven.plugins</groupId>
                        <artifactId>maven-toolchains-plugin</artifactId>
                        <version>1.1</version>
                        <executions>
                            <execution>
                                <goals>
                                    <goal>toolchain</goal>
                                </goals>
                            </execution>
                        </executions>
                        <configuration>
                            <toolchains>
                                <jdk>
                                    <version>1.8</version>
                                    <vendor>oracle</vendor>
                                </jdk>
                            </toolchains>
                        </configuration>
                    </plugin>
                </plugins>
            </build>
        </profile>

        <profile>
            <id>jdk10plus</id>
            <activation>
                <jdk>[10,)</jdk>
            </activation>
            <build>
                <plugins>
                    <!-- Compile -->
                    <plugin>
                        <groupId>org.apache.maven.plugins</groupId>
                        <artifactId>maven-compiler-plugin</artifactId>
                        <configuration>
                            <showDeprecation>true</showDeprecation>
                            <showWarnings>true</showWarnings>
                            <source>10</source>
                            <target>10</target>
                            <!-- TODO on build WARNING: __add-opens has no effect at compile time -->
                            <compilerArgs>
                                <arg>--add-opens</arg>
                                <arg>javax.xml/javax.xml.bind=ALL-UNNAMED</arg>
                            </compilerArgs>
                        </configuration>
                        <!-- goal:compile binds to phase:compile -->
                        <!-- goal:testCompile binds to phase:test-compile -->
                    </plugin>
    
                    <plugin>
                        <groupId>org.jvnet.jaxb2.maven2</groupId>
                        <artifactId>maven-jaxb2-plugin</artifactId>
                        <version>0.14.0</version>
                        <configuration>
                            <removeOldOutput>true</removeOldOutput>
                            <episode>true</episode>
                            </configuration>
                    </plugin>
                </plugins>
            </build>
        </profile>

        <profile>
            <id>m2e</id>
            <activation>
                <property>
                    <name>m2e.version</name>
                </property>
            </activation>
            <build>
                <directory>target-ide</directory>
            </build>
        </profile>

        <profile>
            <id>deploy-local</id>
            <activation>
                <property>
                    <name>deploy</name>
                    <value>local</value>
                </property>
            </activation>
            <!-- to deploy locally -->
            <properties>
                <distMgmtSiteUrl>file:///tmp/m2-sites/isis</distMgmtSiteUrl>
            </properties>
        </profile>

        <!-- overrides inherited configuration to allow regular deploy plugin 
            to work to snapshot repo. Use: -D deploy=snapshot -D modules=standard -D 
            distMgmtSnapshotsUrl=... where the last property is the repo URL to deploy 
            to -->
        <profile>
            <id>deploy-snapshot</id>
            <activation>
                <property>
                    <name>deploy</name>
                    <value>snapshot</value>
                </property>
            </activation>
            <build>
                <plugins>
                    <plugin>
                        <groupId>org.apache.maven.plugins</groupId>
                        <artifactId>maven-deploy-plugin</artifactId>
                        <inherited>true</inherited>
                        <configuration>
                            <skip>false</skip>
                        </configuration>
                    </plugin>
                </plugins>
            </build>
        </profile>

        <profile>

            <!--
            this profile allows builds to be deployed to an inhouse nexus repo.

            export NEXUS_USERNAME=...
            export NEXUS_PASSWORD=...
            export NEXUS_REPO_URL=...

            export REVISION=...

            mvn clean deploy \
                 -Drevision=$REVISION \
                 -Dnexus-deploy \
                 -s .m2/settings.xml \
                 -Dnexus-deploy.repositoryUrl=$NEXUS_REPO_URL

            with .m2/settings.xml as:

            <settings xmlns="http://maven.apache.org/SETTINGS/1.0.0"
                      xmlns:xsi="http://www.w3.org/2001/XMLSchema-instance"
                      xsi:schemaLocation="http://maven.apache.org/SETTINGS/1.0.0 http://maven.apache.org/xsd/settings-1.0.0.xsd">
              <servers>
                <server>
                  <id>nexus-deploy.serverId</id>
                  <username>${env.NEXUS_USERNAME}</username>
                  <password>${env.NEXUS_PASSWORD}</password>
                </server>
              </servers>
            </settings>

            -->
            <id>nexus-deploy</id>
                <activation>
                <property>
                    <name>nexus-deploy</name>
                </property>
            </activation>
            <properties>
                <nexus-deploy.repositoryUrl>http://localhost:8081/repository/builds</nexus-deploy.repositoryUrl>
            </properties>
            <build>
                <plugins>
                    <plugin>
                        <groupId>org.sonatype.plugins</groupId>
                        <artifactId>nexus-staging-maven-plugin</artifactId>
                        <version>1.6.8</version>
                        <extensions>true</extensions>
                        <configuration>
                            <serverId>nexus-deploy.serverId</serverId>
                            <skipStaging>true</skipStaging>
                        </configuration>
                    </plugin>
                </plugins>
            </build>
            <distributionManagement>
                <repository>
                    <id>nexus-deploy.serverId</id>
                    <url>${nexus-deploy.repositoryUrl}</url>
                </repository>
            </distributionManagement>
        </profile>
		
        <profile>
            <id>owasp</id>
            <activation>
                <property>
                    <name>owasp</name>
                </property>
            </activation>
            <build>
                <plugins>
                    <plugin>
                        <groupId>org.owasp</groupId>
                        <artifactId>dependency-check-maven</artifactId>
                        <version>1.3.1</version>
                        <executions>
                            <execution>
                                <id>owasp-aggregate</id>
                                <goals>
                                    <goal>aggregate</goal>
                                </goals>
                                <configuration>
                                    <skipProvidedScope>true</skipProvidedScope>
                                    <skipRuntimeScope>true</skipRuntimeScope>
                                </configuration>
                            </execution>
                        </executions>
                    </plugin>
                </plugins>
            </build>
        </profile>
        <profile>
            <id>jdeps</id>
            <activation>
                <property>
                    <name>jdeps</name>
                </property>
            </activation>
            <build>
                <plugins>
                    <plugin>
                        <groupId>org.apache.maven.plugins</groupId>
                        <artifactId>maven-jdeps-plugin</artifactId>
                        <version>3.0.0</version>
                        <executions>
                            <execution>
                                <id>jdeps-jdkinternals</id>
                                <goals>
                                    <goal>jdkinternals</goal>
                                    <goal>test-jdkinternals</goal>
                                </goals>
                            </execution>
                        </executions>
                    </plugin>
                </plugins>
            </build>
        </profile>

        <profile>
            <id>src</id>
            <activation>
                <property>
                    <name>!skip.src</name>
                </property>
            </activation>
            <build>
                <plugins>
                    <plugin>
                        <groupId>org.apache.maven.plugins</groupId>
                        <artifactId>maven-source-plugin</artifactId>
                    </plugin>
                </plugins>
            </build>
        </profile>

        <profile>
            <id>git</id>
            <activation>
                <property>
                    <name>git</name>
                </property>
            </activation>
            <build>
                <plugins>
                    <plugin>
                        <groupId>pl.project13.maven</groupId>
                        <artifactId>git-commit-id-plugin</artifactId>
                    </plugin>
                </plugins>
            </build>
        </profile>

        <profile>
            <id>flatten</id>
            <activation>
                <property>
                    <name>!skip.flatten</name>
                </property>
            </activation>
            <build>
                <plugins>
                    <plugin>
                        <groupId>org.codehaus.mojo</groupId>
                        <artifactId>flatten-maven-plugin</artifactId>
                        <version>1.0.0</version>
                        <executions>
                            <execution>
                                <id>flatten</id>
                                <phase>process-resources</phase>
                                <goals>
                                    <goal>flatten</goal>
                                </goals>
                                <configuration>
                                    <flattenMode>bom</flattenMode>
                                    <updatePomFile>true</updatePomFile>
                                    <pomElements>
                                        <parent>resolve</parent>
                                    </pomElements>
                                </configuration>
                            </execution>
                            <execution>
                                <id>flatten.clean</id>
                                <phase>clean</phase>
                                <goals>
                                    <goal>clean</goal>
                                </goals>
                            </execution>
                        </executions>
                    </plugin>
                </plugins>
            </build>
        </profile>

        <profile>
            <!--
            as per https://stackoverflow.com/a/28860520/56880
            allows -Dgpg.passphrase= to be used rather than gpg.useagent
            inherited from parent.
            Note that this requires gpg v2.1+
            -->
            <id>gpg</id>
            <activation>
                <property>
                    <name>gpg.passphrase</name>
                </property>
            </activation>
            <properties>
                <gpg.useagent>false</gpg.useagent>
            </properties>
            <build>
                <plugins>
                    <plugin>
                        <groupId>org.apache.maven.plugins</groupId>
                        <artifactId>maven-gpg-plugin</artifactId>
                        <executions>
                            <execution>
                                <id>sign-release-artifacts</id>
                                <goals>
                                    <goal>sign</goal>
                                </goals>
                                <configuration>
                                    <gpgArguments>
                                        <arg>--pinentry-mode</arg>
                                        <arg>loopback</arg>
                                    </gpgArguments>
                                </configuration>
                            </execution>
                        </executions>
                    </plugin>
                </plugins>
            </build>
        </profile>
    </profiles>

    <modules>
        <module>schema</module>
        <module>commons</module>
        <module>applib</module>
        <module>log4j</module>
        <module>metamodel</module>
        <module>runtime</module>
        <module>webserver</module>

        <module>security</module>
        
        <module>unittestsupport</module>
        <module>specsupport</module>
        <module>integtestsupport</module>

        <module>viewer-restfulobjects-applib</module>
        <module>viewer-restfulobjects-rendering</module>
        <module>viewer-restfulobjects-server</module>

        <module>viewer-wicket-model</module>
        <module>viewer-wicket-ui</module>
        <module>viewer-wicket-impl</module>

        <module>maven-plugin</module>

        <module>mavendeps/intellij</module>
        <module>mavendeps/webapp</module>
        <module>mavendeps/testing</module>
        
        <module>plugins/codegen-bytebuddy</module>
        <module>plugins/codegen-javassist</module>
        <module>plugins/discovery-reflections</module>
        <module>plugins/eventbus-axon</module>
        <module>plugins/eventbus-guava</module>
        <module>plugins/jaxrs-resteasy-3</module>
        <module>plugins/jaxrs-resteasy-4</module>
        <module>plugins/jdo-datanucleus-4</module>
        <module>plugins/jdo-datanucleus-5</module>
        <module>plugins/security-shiro</module>

        <!-- to break cyclic dependencies some tests needed to be moved to their own modules -->
        <module>detached-tests</module>

        <module>webdocker</module>
    </modules>

</project>

<|MERGE_RESOLUTION|>--- conflicted
+++ resolved
@@ -46,11 +46,7 @@
     <inceptionYear>2010</inceptionYear>
 
     <properties>
-<<<<<<< HEAD
         <revision>2.0.0-M2-SNAPSHOT</revision>
-=======
-        <revision>1.0.0-SNAPSHOT</revision>
->>>>>>> 4919e6ce
         <isis.version>${revision}</isis.version>
 
         <isis.skipTests>false</isis.skipTests>
