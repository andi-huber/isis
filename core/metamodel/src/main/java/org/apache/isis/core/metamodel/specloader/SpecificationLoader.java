--- conflicted
+++ resolved
@@ -31,15 +31,12 @@
 import org.apache.isis.applib.annotation.NatureOfService;
 import org.apache.isis.applib.annotation.Programmatic;
 import org.apache.isis.commons.internal.collections._Lists;
+import org.apache.isis.commons.internal.context._Context;
 import org.apache.isis.config.IsisConfiguration;
 import org.apache.isis.config.internal._Config;
+import org.apache.isis.config.property.ConfigPropertyBoolean;
+import org.apache.isis.config.property.ConfigPropertyEnum;
 import org.apache.isis.core.commons.components.ApplicationScopedComponent;
-<<<<<<< HEAD
-=======
-import org.apache.isis.core.commons.config.ConfigPropertyBoolean;
-import org.apache.isis.core.commons.config.ConfigPropertyEnum;
-import org.apache.isis.core.commons.config.IsisConfiguration;
->>>>>>> 3e208897
 import org.apache.isis.core.commons.ensure.Assert;
 import org.apache.isis.core.commons.exceptions.IsisException;
 import org.apache.isis.core.commons.lang.ClassUtil;
@@ -92,18 +89,13 @@
 
     private final static Logger LOG = LoggerFactory.getLogger(SpecificationLoader.class);
 
-<<<<<<< HEAD
     // -- constructor, fields
-    public static final String INTROSPECTOR_PARALLELIZE_KEY = "isis.reflector.introspector.parallelize";
-    public static final boolean INTROSPECTOR_PARALLELIZE_DEFAULT = true;
-=======
     public static final ConfigPropertyBoolean CONFIG_PROPERTY_PARALLELIZE =
             new ConfigPropertyBoolean("isis.reflector.introspector.parallelize", true);
 
     public static final ConfigPropertyEnum<IntrospectionMode> CONFIG_PROPERTY_MODE =
             new ConfigPropertyEnum<>("isis.reflector.introspector.mode", IntrospectionMode.LAZY_UNLESS_PRODUCTION);
 
->>>>>>> 3e208897
 
     private final ClassSubstitutor classSubstitutor = new ClassSubstitutor();
 
@@ -129,23 +121,11 @@
 
         this.facetProcessor = new FacetProcessor(programmingModel);
         this.postProcessor = new PostProcessor(programmingModel, servicesInjector);
-
-<<<<<<< HEAD
-        this.state = State.NOT_INITIALIZED;
-    }
+    }
+
 
     // -- init
-=======
-        this.layoutMetadataReaders = layoutMetadataReaders;
-    }
-
-
-
-    //endregion
-
-
-    //region > internalInit
->>>>>>> 3e208897
+
 
     /**
      * Initializes and wires up, and primes the cache based on any service
@@ -170,30 +150,20 @@
 
 
         // need to completely load services and mixins (synchronously)
-<<<<<<< HEAD
+        LOG.info("Loading all specs (up to state of {})", IntrospectionState.NOT_INTROSPECTED);
+
         final List<ObjectSpecification> specificationsFromRegistry = _Lists.newArrayList();
-=======
-        LOG.info("Loading all specs (up to state of {})", IntrospectionState.NOT_INTROSPECTED);
-
-        final List<ObjectSpecification> specificationsFromRegistry = Lists.newArrayList();
->>>>>>> 3e208897
 
         // we use allServiceClasses() - obtained from servicesInjector - rather than reading from the
         // AppManifest.Registry.instance().getDomainServiceTypes(), because the former also has the fallback
         // services set up in IsisSessionFactoryBuilder beforehand.
         final List<ObjectSpecification> domainServiceSpecs =
         loadSpecificationsFor(
-<<<<<<< HEAD
                 streamServiceClasses().collect(Collectors.toList()), NatureOfService.DOMAIN,
-                IntrospectionStrategy.STUB, specificationsFromRegistry);
-        loadSpecificationsFor(
-=======
-                allServiceClasses(), NatureOfService.DOMAIN,
                 specificationsFromRegistry, IntrospectionState.NOT_INTROSPECTED
         );
         final List<ObjectSpecification> mixinSpecs =
             loadSpecificationsFor(
->>>>>>> 3e208897
                 AppManifest.Registry.instance().getMixinTypes(), null,
                 specificationsFromRegistry, IntrospectionState.NOT_INTROSPECTED
         );
@@ -231,8 +201,8 @@
 
         logAfter(cachedSpecifications);
 
-        final IntrospectionMode mode = CONFIG_PROPERTY_MODE.from(configuration);
-        if(mode.isFullIntrospect(servicesInjector.getDeploymentCategoryProvider().getDeploymentCategory())) {
+        final IntrospectionMode mode = CONFIG_PROPERTY_MODE.from(getConfiguration());
+        if(mode.isFullIntrospect(_Context.getEnvironment().getDeploymentType())) {
             LOG.info("Introspecting all cached specs up to {}", IntrospectionState.TYPE_AND_MEMBERS_INTROSPECTED);
             introspect(cachedSpecifications, IntrospectionState.TYPE_AND_MEMBERS_INTROSPECTED);
         }
@@ -267,28 +237,17 @@
             return;
         }
 
-<<<<<<< HEAD
-
-        final List<Callable<Object>> callables = _Lists.newArrayList();
-        for (final ObjectSpecification specification : specificationsFromRegistry) {
-
-=======
         final Collection<ObjectSpecification> cachedSpecificationsAfter = cache.allSpecifications();
-        ImmutableList<ObjectSpecification> cachedAfterNotBefore = FluentIterable.from(cachedSpecificationsAfter)
-                .filter(new Predicate<ObjectSpecification>() {
-                    @Override
-                    public boolean apply(final ObjectSpecification objectSpecification) {
-                        return !cachedSpecifications.contains(objectSpecification);
-                    }
-                }).toList();
+        List<ObjectSpecification> cachedAfterNotBefore = cachedSpecificationsAfter.stream()
+                .filter(spec -> !cachedSpecifications.contains(spec))
+                .collect(Collectors.toList());
         LOG.debug(String.format("cachedSpecificationsAfter.size = %d ; cachedAfterNotBefore.size = %d",
                 cachedSpecificationsAfter.size(), cachedAfterNotBefore.size()));
     }
 
     private void introspect(final Collection<ObjectSpecification> specs, final IntrospectionState upTo) {
-        final List<Callable<Object>> callables = Lists.newArrayList();
+        final List<Callable<Object>> callables = _Lists.newArrayList();
         for (final ObjectSpecification specification : specs) {
->>>>>>> 3e208897
             Callable<Object> callable = new Callable<Object>() {
                 @Override
                 public Object call() {
@@ -306,35 +265,12 @@
             };
             callables.add(callable);
         }
-<<<<<<< HEAD
-        ThreadPoolSupport threadPoolSupport = ThreadPoolSupport.getInstance();
-        final boolean parallelize = _Config.getConfiguration()
-                .getBoolean(INTROSPECTOR_PARALLELIZE_KEY, INTROSPECTOR_PARALLELIZE_DEFAULT);
-        List<Future<Object>> futures;
-        if(parallelize) {
-            futures = threadPoolSupport.invokeAll(callables);
-        } else {
-            futures = threadPoolSupport.invokeAllSequential(callables);
-        }
-        threadPoolSupport.joinGatherFailures(futures);
-
-
-        // for debugging only
-        final Collection<ObjectSpecification> cachedSpecificationsAfter = cache.allSpecifications();
-        List<ObjectSpecification> cachedAfterNotBefore = cachedSpecificationsAfter.stream()
-                .filter(spec -> !cachedSpecifications.contains(spec))
-                .collect(Collectors.toList());
-
-        LOG.info(String.format("cachedSpecificationsAfter.size = %d ; cachedAfterNotBefore.size = %d",
-                cachedSpecificationsAfter.size(), cachedAfterNotBefore.size()));
-=======
         invokeAndWait(callables);
     }
->>>>>>> 3e208897
 
     private void invokeAndWait(final List<Callable<Object>> callables) {
         final ThreadPoolSupport threadPoolSupport = ThreadPoolSupport.getInstance();
-        final boolean parallelize = CONFIG_PROPERTY_PARALLELIZE.from(configuration);
+        final boolean parallelize = CONFIG_PROPERTY_PARALLELIZE.from(getConfiguration());
 
         final List<Future<Object>> futures = parallelize
                 ? threadPoolSupport.invokeAll(callables)
@@ -348,7 +284,7 @@
             final List<ObjectSpecification> appendTo,
             final IntrospectionState upTo) {
 
-        final List<ObjectSpecification> specs = Lists.newArrayList();
+        final List<ObjectSpecification> specs = _Lists.newArrayList();
         for (final Class<?> domainType : domainTypes) {
 
             ObjectSpecification objectSpecification =
@@ -414,8 +350,8 @@
 
     @Programmatic
     public void validateAndAssert() {
-        final IntrospectionMode mode = CONFIG_PROPERTY_MODE.from(configuration);
-        if(!mode.isFullIntrospect(servicesInjector.getDeploymentCategoryProvider().getDeploymentCategory())) {
+        final IntrospectionMode mode = CONFIG_PROPERTY_MODE.from(getConfiguration());
+        if(!mode.isFullIntrospect(_Context.getEnvironment().getDeploymentType())) {
             LOG.info("Meta model validation skipped (full introspection of metamodel not configured)");
             return;
         }
@@ -581,11 +517,6 @@
             objectSpec = new ObjectSpecificationOnStandaloneList(servicesInjector, facetProcessor, postProcessor);
 
         } else {
-<<<<<<< HEAD
-=======
-            final ConfigurationServiceInternal configService =
-                    servicesInjector.lookupService(ConfigurationServiceInternal.class);
->>>>>>> 3e208897
 
             final FacetedMethodsBuilderContext facetedMethodsBuilderContext =
                     new FacetedMethodsBuilderContext(
