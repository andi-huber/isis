/*
 *  Licensed to the Apache Software Foundation (ASF) under one
 *  or more contributor license agreements.  See the NOTICE file
 *  distributed with this work for additional information
 *  regarding copyright ownership.  The ASF licenses this file
 *  to you under the Apache License, Version 2.0 (the
 *  "License"); you may not use this file except in compliance
 *  with the License.  You may obtain a copy of the License at
 *
 *        http://www.apache.org/licenses/LICENSE-2.0
 *
 *  Unless required by applicable law or agreed to in writing,
 *  software distributed under the License is distributed on an
 *  "AS IS" BASIS, WITHOUT WARRANTIES OR CONDITIONS OF ANY
 *  KIND, either express or implied.  See the License for the
 *  specific language governing permissions and limitations
 *  under the License.
 */

package org.apache.isis.core.metamodel.specloader.facetprocessor;

import java.lang.reflect.Method;
import java.util.Collections;
import java.util.List;
import java.util.Map;
import java.util.Set;

import com.google.common.collect.Lists;
import com.google.common.collect.Maps;

import org.apache.isis.core.commons.lang.ListExtensions;
import org.apache.isis.core.metamodel.facetapi.FacetHolder;
import org.apache.isis.core.metamodel.facetapi.FeatureType;
import org.apache.isis.core.metamodel.facetapi.MethodRemover;
import org.apache.isis.core.metamodel.facets.ContributeeMemberFacetFactory;
import org.apache.isis.core.metamodel.facets.FacetFactory;
import org.apache.isis.core.metamodel.facets.FacetFactory.ProcessClassContext;
import org.apache.isis.core.metamodel.facets.FacetFactory.ProcessMethodContext;
import org.apache.isis.core.metamodel.facets.FacetFactory.ProcessParameterContext;
import org.apache.isis.core.metamodel.facets.FacetedMethod;
import org.apache.isis.core.metamodel.facets.FacetedMethodParameter;
import org.apache.isis.core.metamodel.facets.MethodFilteringFacetFactory;
import org.apache.isis.core.metamodel.facets.MethodPrefixBasedFacetFactory;
import org.apache.isis.core.metamodel.facets.MethodRemoverConstants;
import org.apache.isis.core.metamodel.facets.PropertyOrCollectionIdentifyingFacetFactory;
import org.apache.isis.core.metamodel.progmodel.ObjectSpecificationPostProcessor;
import org.apache.isis.core.metamodel.progmodel.ProgrammingModel;
import org.apache.isis.core.metamodel.services.ServicesInjector;
import org.apache.isis.core.metamodel.services.ServicesInjectorAware;
import org.apache.isis.core.metamodel.spec.feature.ObjectMember;

public class FacetProcessor implements ServicesInjectorAware {

    private final ProgrammingModel programmingModel;

    /**
     * Class<FacetFactory> => FacetFactory
     */
    private final Map<Class<? extends FacetFactory>, FacetFactory> factoryByFactoryType = Maps.newHashMap();

    /**
     * {@link FacetFactory Facet factories}, in order they were
     * {@link #registerFactory(FacetFactory) registered}.
     */
    private final List<FacetFactory> factories = Lists.newArrayList();

    /**
     * All method prefixes to check in {@link #recognizes(Method)}.
     * 
     * <p>
     * Derived from factories that implement
     * {@link MethodPrefixBasedFacetFactory}.
     * 
     * <p>
     * If <tt>null</tt>, indicates that the cache hasn't been built.
     */
    private List<String> cachedMethodPrefixes;

    /**
     * All registered {@link FacetFactory factories} that implement
     * {@link MethodFilteringFacetFactory}.
     * 
     * <p>
     * Used within {@link #recognizes(Method)}.
     * 
     * <p>
     * If <tt>null</tt>, indicates that the cache hasn't been built.
     */
    private List<MethodFilteringFacetFactory> cachedMethodFilteringFactories;
    
    /**
     * All registered {@link FacetFactory factories} that implement
     * {@link ContributeeMemberFacetFactory}.
     * 
     * <p>
     * If <tt>null</tt>, indicates that the cache hasn't been built.
     */
    private List<ContributeeMemberFacetFactory> cachedContributeeMemberFacetFactories;

    /**
     * All registered {@link FacetFactory factories} that implement
     * {@link PropertyOrCollectionIdentifyingFacetFactory}.
     * 
     * <p>
     * Used within {@link #recognizes(Method)}.
     * 
     * <p>
     * If <tt>null</tt>, indicates that the cache hasn't been built.
     */
    private List<PropertyOrCollectionIdentifyingFacetFactory> cachedPropertyOrCollectionIdentifyingFactories;

    /**
     * ObjectFeatureType => List<FacetFactory>
     * 
     * <p>
     * Lazily initialized, then cached. The lists remain in the same order that
     * the factories were {@link #registerFactory(FacetFactory) registered}.
     */
    private Map<FeatureType, List<FacetFactory>> factoryListByFeatureType = null;

    public FacetProcessor(final ProgrammingModel programmingModel) {
        this.programmingModel = programmingModel;
    }

    // //////////////////////////////////////////////////
    // init, shutdown (application scoped)
    // //////////////////////////////////////////////////

    public void init() {
        final List<FacetFactory> facetFactoryList = programmingModel.getList();
        for (final FacetFactory facetFactory : facetFactoryList) {
            registerFactory(facetFactory);
        }
    }

    public void shutdown() {
    }

    public void registerFactory(final FacetFactory factory) {
        clearCaches();
        factoryByFactoryType.put(factory.getClass(), factory);
        factories.add(factory);

        injectDependenciesInto(factory);
    }

    /**
     * This is <tt>public</tt> so that can be used for <tt>@Facets</tt>
     * processing.
     */
    public void injectDependenciesInto(final FacetFactory factory) {
        servicesInjector.injectInto(factory);
    }

    /**
     * Appends to the supplied {@link Set} all of the {@link Method}s that may
     * represent a property or collection.
     * 
     * <p>
     * Delegates to all known
     * {@link PropertyOrCollectionIdentifyingFacetFactory}s.
     */
    public Set<Method> findAssociationCandidateAccessors(final List<Method> methods, final Set<Method> candidates) {
        cachePropertyOrCollectionIdentifyingFacetFactoriesIfRequired();
        for (final Method method : methods) {
            if (method == null) {
                continue;
            }
            for (final PropertyOrCollectionIdentifyingFacetFactory facetFactory : cachedPropertyOrCollectionIdentifyingFactories) {
                if (facetFactory.isPropertyOrCollectionAccessorCandidate(method)) {
                    candidates.add(method);
                }
            }
        }
        return candidates;
    }

    /**
     * Use the provided {@link MethodRemover} to have all known
     * {@link PropertyOrCollectionIdentifyingFacetFactory}s to remove all
     * property accessors, and append them to the supplied methodList.
     * 
     * <p>
     * Intended to be called after {@link #findAndRemovePropertyAccessors(org.apache.isis.core.metamodel.facetapi.MethodRemover, java.util.List)} once only reference properties remain.
     */
    public void findAndRemovePropertyAccessors(final MethodRemover methodRemover, final List<Method> methodListToAppendTo) {
        cachePropertyOrCollectionIdentifyingFacetFactoriesIfRequired();
        for (final PropertyOrCollectionIdentifyingFacetFactory facetFactory : cachedPropertyOrCollectionIdentifyingFactories) {
            facetFactory.findAndRemovePropertyAccessors(methodRemover, methodListToAppendTo);
        }
    }

    /**
     * Use the provided {@link MethodRemover} to have all known
     * {@link PropertyOrCollectionIdentifyingFacetFactory}s to remove all
     * property accessors, and append them to the supplied methodList.
     * 
     * @see PropertyOrCollectionIdentifyingFacetFactory#findAndRemoveCollectionAccessors(MethodRemover,
     *      List)
     */
    public void findAndRemoveCollectionAccessors(final MethodRemover methodRemover, final List<Method> methodListToAppendTo) {
        cachePropertyOrCollectionIdentifyingFacetFactoriesIfRequired();
        for (final PropertyOrCollectionIdentifyingFacetFactory facetFactory : cachedPropertyOrCollectionIdentifyingFactories) {
            facetFactory.findAndRemoveCollectionAccessors(methodRemover, methodListToAppendTo);
        }
    }

    /**
     * Whether this {@link Method method} is recognized by any of the
     * {@link FacetFactory}s.
     * 
     * <p>
     * Typically this is when method has a specific prefix, such as
     * <tt>validate</tt> or <tt>hide</tt>. Specifically, it checks:
     * <ul>
     * <li>the method's prefix against the prefixes supplied by any
     * {@link MethodPrefixBasedFacetFactory}</li>
     * <li>the method against any {@link MethodFilteringFacetFactory}</li>
     * </ul>
     * 
     * <p>
     * The design of {@link MethodPrefixBasedFacetFactory} (whereby this facet
     * factory set does the work) is a slight performance optimization for when
     * there are multiple facet factories that search for the same prefix.
     */
    public boolean recognizes(final Method method) {
        cacheMethodPrefixesIfRequired();
        final String methodName = method.getName();
        for (final String prefix : cachedMethodPrefixes) {
            if (methodName.startsWith(prefix)) {
                return true;
            }
        }

        cacheMethodFilteringFacetFactoriesIfRequired();
        for (final MethodFilteringFacetFactory factory : cachedMethodFilteringFactories) {
            if (factory.recognizes(method)) {
                return true;
            }
        }

        return false;
    }

    /**
     * Attaches all facets applicable to the provided {@link FeatureType#OBJECT
     * object}) to the supplied {@link FacetHolder}.
     * 
     * <p>
     * Delegates to {@link FacetFactory#process(org.apache.isis.core.metamodel.facets.FacetFactory.ProcessClassContext)} for each
     * appropriate factory.
     * 
     * @see FacetFactory#process(ProcessClassContext)
     * 
     * @param cls
     *            - class to process
     * @param facetHolder
     *            - holder to attach facets to.
     */
    public void process(
            final Class<?> cls,
            final MethodRemover methodRemover,
            final FacetHolder facetHolder) {
        final List<FacetFactory> factoryList = getFactoryListByFeatureType(FeatureType.OBJECT);
        for (final FacetFactory facetFactory : factoryList) {
            facetFactory.process(new ProcessClassContext(cls, removerElseNullRemover(methodRemover), facetHolder));
        }
    }

<<<<<<< HEAD
    public void processPost(
            final Class<?> cls,
            final MethodRemover methodRemover,
            final FacetHolder facetHolder) {
        final List<FacetFactory> factoryList = getFactoryListByFeatureType(FeatureType.OBJECT_POST_PROCESSING);
        for (final FacetFactory facetFactory : factoryList) {
            facetFactory.process(new ProcessClassContext(cls, removerElseNullRemover(methodRemover), facetHolder));
        }
    }
=======
>>>>>>> 392d475a

    /**
     * Attaches all facets applicable to the provided {@link FeatureType type of
     * feature} to the supplied {@link FacetHolder}.
     * 
     * <p>
     * Delegates to {@link FacetFactory#process(org.apache.isis.core.metamodel.facets.FacetFactory.ProcessMethodContext)} for each
     * appropriate factory.
     * 
     * @param cls
     *            - class in which introspect; allowing the helper methods to be
     *            found is subclasses of that which the method was originally
     *            found.
     * @param method
     *            - method to process
     * @param facetedMethod
     *            - holder to attach facets to.
     * @param featureType
     *            - what type of feature the method represents (property,
     *            action, collection etc)
     */
    public void process(
            final Class<?> cls,
            final Method method,
            final MethodRemover methodRemover,
            final FacetedMethod facetedMethod,
            final FeatureType featureType) {
        final List<FacetFactory> factoryList = getFactoryListByFeatureType(featureType);
        final ProcessMethodContext processMethodContext =
                new ProcessMethodContext(cls, featureType, method, removerElseNullRemover(methodRemover), facetedMethod);
        for (final FacetFactory facetFactory : factoryList) {
            facetFactory.process(processMethodContext);
        }
    }

    
    public void processMemberOrder(
            final ObjectMember facetHolder) {
        cacheContributeeMemberFacetFactoriesIfRequired();
        final ContributeeMemberFacetFactory.ProcessContributeeMemberContext processMemberContext =
                new ContributeeMemberFacetFactory.ProcessContributeeMemberContext(facetHolder);
        for (final ContributeeMemberFacetFactory facetFactory : cachedContributeeMemberFacetFactories) {
            facetFactory.process(processMemberContext);
        }
    }

    /**
     * Attaches all facets applicable to the provided parameter to the supplied
     * {@link FacetHolder}.
     * 
     * <p>
     * Delegates to {@link FacetFactory#processParams(ProcessParameterContext)}
     * for each appropriate factory.
     * 
     * @see FacetFactory#processParams(ProcessParameterContext)
     *
     * @param introspectedClass
     * @param method
     *            - action method to process
     * @param paramNum
*            - 0-based
     * @param methodRemover
     * @param facetedMethodParameter
     */
    public void processParams(
            final Class<?> introspectedClass,
            final Method method,
            final int paramNum,
            final MethodRemover methodRemover,
            final FacetedMethodParameter facetedMethodParameter) {
        for (FeatureType featureType : FeatureType.PARAMETERS_ONLY) {
            processParams(introspectedClass, method, paramNum, methodRemover, facetedMethodParameter, featureType);
        }
    }

    public void processParams(
            final Class<?> introspectedClass,
            final Method method,
            final int paramNum,
            final MethodRemover methodRemover,
            final FacetedMethodParameter facetedMethodParameter,
            final FeatureType featureType) {
        final List<FacetFactory> factoryList = getFactoryListByFeatureType(featureType);
        final ProcessParameterContext processParameterContext =
                new ProcessParameterContext(introspectedClass, method, paramNum, methodRemover, facetedMethodParameter);
        for (final FacetFactory facetFactory : factoryList) {
            facetFactory.processParams(processParameterContext);
        }
    }

    private List<FacetFactory> getFactoryListByFeatureType(final FeatureType featureType) {
        cacheByFeatureTypeIfRequired();
        List<FacetFactory> list = factoryListByFeatureType.get(featureType);
        return list != null? list: Collections.<FacetFactory>emptyList();
    }

    private void clearCaches() {
        factoryListByFeatureType = null;
        cachedMethodPrefixes = null;
        cachedMethodFilteringFactories = null;
        cachedPropertyOrCollectionIdentifyingFactories = null;
    }

    private synchronized void cacheByFeatureTypeIfRequired() {
        if (factoryListByFeatureType != null) {
            return;
        }
        factoryListByFeatureType = Maps.newHashMap();
        for (final FacetFactory factory : factories) {
            final List<FeatureType> featureTypes = factory.getFeatureTypes();
            for (final FeatureType featureType : featureTypes) {
                final List<FacetFactory> factoryList = getList(factoryListByFeatureType, featureType);
                factoryList.add(factory);
            }
        }
    }

    private synchronized void cacheMethodPrefixesIfRequired() {
        if (cachedMethodPrefixes != null) {
            return;
        }
        cachedMethodPrefixes = Lists.newArrayList();
        for (final FacetFactory facetFactory : factories) {
            if (facetFactory instanceof MethodPrefixBasedFacetFactory) {
                final MethodPrefixBasedFacetFactory methodPrefixBasedFacetFactory = (MethodPrefixBasedFacetFactory) facetFactory;
                ListExtensions.mergeWith(cachedMethodPrefixes, methodPrefixBasedFacetFactory.getPrefixes());
            }
        }
    }

    private synchronized void cacheMethodFilteringFacetFactoriesIfRequired() {
        if (cachedMethodFilteringFactories != null) {
            return;
        }
        cachedMethodFilteringFactories = Lists.newArrayList();
        for (final FacetFactory factory : factories) {
            if (factory instanceof MethodFilteringFacetFactory) {
                final MethodFilteringFacetFactory methodFilteringFacetFactory = (MethodFilteringFacetFactory) factory;
                cachedMethodFilteringFactories.add(methodFilteringFacetFactory);
            }
        }
    }

    private synchronized void cacheContributeeMemberFacetFactoriesIfRequired() {
        if (cachedContributeeMemberFacetFactories != null) {
            return;
        }
        cachedContributeeMemberFacetFactories = Lists.newArrayList();
        for (final FacetFactory factory : factories) {
            if (factory instanceof ContributeeMemberFacetFactory) {
                final ContributeeMemberFacetFactory memberOrderingFacetFactory = (ContributeeMemberFacetFactory) factory;
                cachedContributeeMemberFacetFactories.add(memberOrderingFacetFactory);
            }
        }
    }
    
    private synchronized void cachePropertyOrCollectionIdentifyingFacetFactoriesIfRequired() {
        if (cachedPropertyOrCollectionIdentifyingFactories != null) {
            return;
        }
        cachedPropertyOrCollectionIdentifyingFactories = Lists.newArrayList();
        for (FacetFactory factory : factories) {
            if (factory instanceof PropertyOrCollectionIdentifyingFacetFactory) {
                final PropertyOrCollectionIdentifyingFacetFactory identifyingFacetFactory = (PropertyOrCollectionIdentifyingFacetFactory) factory;
                cachedPropertyOrCollectionIdentifyingFactories.add(identifyingFacetFactory);
            }
        }
    }

    private static <K, T> List<T> getList(final Map<K, List<T>> map, final K key) {
        List<T> list = map.get(key);
        if (list == null) {
            list = Lists.newArrayList();
            map.put(key, list);
        }
        return list;
    }

    private MethodRemover removerElseNullRemover(final MethodRemover methodRemover) {
        return methodRemover != null ? methodRemover : MethodRemoverConstants.NULL;
    }


    //region > dependencies

    private ServicesInjector servicesInjector;

    @Override
    public void setServicesInjector(final ServicesInjector servicesInjector) {
        this.servicesInjector = servicesInjector;
    }

    //endregion

}<|MERGE_RESOLUTION|>--- conflicted
+++ resolved
@@ -267,18 +267,6 @@
         }
     }
 
-<<<<<<< HEAD
-    public void processPost(
-            final Class<?> cls,
-            final MethodRemover methodRemover,
-            final FacetHolder facetHolder) {
-        final List<FacetFactory> factoryList = getFactoryListByFeatureType(FeatureType.OBJECT_POST_PROCESSING);
-        for (final FacetFactory facetFactory : factoryList) {
-            facetFactory.process(new ProcessClassContext(cls, removerElseNullRemover(methodRemover), facetHolder));
-        }
-    }
-=======
->>>>>>> 392d475a
 
     /**
      * Attaches all facets applicable to the provided {@link FeatureType type of
