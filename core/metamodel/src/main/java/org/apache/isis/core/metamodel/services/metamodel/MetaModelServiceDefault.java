--- conflicted
+++ resolved
@@ -21,14 +21,12 @@
 import java.util.Collection;
 import java.util.Collections;
 import java.util.List;
-<<<<<<< HEAD
+
 import java.util.stream.Collectors;
 import java.util.stream.Stream;
-=======
 import java.util.Map;
 
 import javax.annotation.PostConstruct;
->>>>>>> 813a3130
 
 import org.slf4j.Logger;
 import org.slf4j.LoggerFactory;
@@ -42,14 +40,10 @@
 import org.apache.isis.applib.services.command.CommandDtoProcessor;
 import org.apache.isis.applib.services.grid.GridService;
 import org.apache.isis.applib.services.metamodel.DomainMember;
-<<<<<<< HEAD
 import org.apache.isis.applib.services.metamodel.DomainModel;
 import org.apache.isis.applib.services.metamodel.MetaModelService;
 import org.apache.isis.commons.internal.collections._Lists;
 import org.apache.isis.core.metamodel.JdoMetamodelUtil;
-=======
-import org.apache.isis.applib.services.metamodel.MetaModelService6;
->>>>>>> 813a3130
 import org.apache.isis.core.metamodel.facets.actions.command.CommandFacet;
 import org.apache.isis.core.metamodel.facets.object.objectspecid.ObjectSpecIdFacet;
 import org.apache.isis.core.metamodel.services.appfeat.ApplicationFeatureId;
@@ -69,13 +63,8 @@
 @DomainService(
         nature = NatureOfService.DOMAIN,
         menuOrder = "" + Integer.MAX_VALUE
-<<<<<<< HEAD
-        )
+    )
 public class MetaModelServiceDefault implements MetaModelService {
-=======
-)
-public class MetaModelServiceDefault implements MetaModelService6 {
->>>>>>> 813a3130
 
     @SuppressWarnings("unused")
     private final static Logger LOG = LoggerFactory.getLogger(MetaModelServiceDefault.class);
@@ -309,14 +298,10 @@
     @javax.inject.Inject
     AppManifestProvider appManifestProvider;
 
-<<<<<<< HEAD
-
-
-=======
     @Override
     public MetamodelDto exportMetaModel(final Config config) {
         return metaModelExporter.exportMetaModel(config);
     }
->>>>>>> 813a3130
+
 
 }