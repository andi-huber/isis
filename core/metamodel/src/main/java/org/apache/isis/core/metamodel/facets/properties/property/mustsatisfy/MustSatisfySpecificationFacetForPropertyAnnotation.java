/*
 *  Licensed to the Apache Software Foundation (ASF) under one
 *  or more contributor license agreements.  See the NOTICE file
 *  distributed with this work for additional information
 *  regarding copyright ownership.  The ASF licenses this file
 *  to you under the Apache License, Version 2.0 (the
 *  "License"); you may not use this file except in compliance
 *  with the License.  You may obtain a copy of the License at
 *
 *        http://www.apache.org/licenses/LICENSE-2.0
 *
 *  Unless required by applicable law or agreed to in writing,
 *  software distributed under the License is distributed on an
 *  "AS IS" BASIS, WITHOUT WARRANTIES OR CONDITIONS OF ANY
 *  KIND, either express or implied.  See the License for the
 *  specific language governing permissions and limitations
 *  under the License.
 */

package org.apache.isis.core.metamodel.facets.properties.property.mustsatisfy;

import java.util.Arrays;
import java.util.List;
<<<<<<< HEAD
import java.util.Objects;
import java.util.stream.Collectors;
=======
>>>>>>> 392d475a

import org.apache.isis.applib.annotation.Property;
import org.apache.isis.applib.spec.Specification;
import org.apache.isis.core.metamodel.facetapi.Facet;
import org.apache.isis.core.metamodel.facetapi.FacetHolder;
import org.apache.isis.core.metamodel.facets.objectvalue.mustsatisfyspec.MustSatisfySpecificationFacetAbstract;
import org.apache.isis.core.metamodel.services.ServicesInjector;

public class MustSatisfySpecificationFacetForPropertyAnnotation extends MustSatisfySpecificationFacetAbstract {

    public static Facet create(
            final List<Property> properties,
            final FacetHolder holder,
            final ServicesInjector servicesInjector) {

<<<<<<< HEAD
        List<Specification> specifications = properties.stream()
                .map(Property::mustSatisfy)
                .flatMap(classes ->
                        Arrays.stream(classes)
                              .map(MustSatisfySpecificationFacetAbstract::newSpecificationElseNull)
                              .filter(Objects::nonNull)
                )
                .filter(Objects::nonNull)
                .collect(Collectors.toList());
        return specifications.size() > 0
                ? new MustSatisfySpecificationFacetForPropertyAnnotation(specifications, holder, servicesInjector)
                : null;
=======
        if (property == null) {
            return null;
        }

        final Class<?>[] values = property.mustSatisfy();
        final List<Specification> specifications = specificationsFor(values);
        return specifications.size() > 0 ? new MustSatisfySpecificationFacetForPropertyAnnotation(specifications, holder, servicesInjector) : null;
>>>>>>> 392d475a
    }

    private MustSatisfySpecificationFacetForPropertyAnnotation(final List<Specification> specifications, final FacetHolder holder, final ServicesInjector servicesInjector) {
        super(specifications, holder, servicesInjector);
    }



}<|MERGE_RESOLUTION|>--- conflicted
+++ resolved
@@ -21,11 +21,8 @@
 
 import java.util.Arrays;
 import java.util.List;
-<<<<<<< HEAD
 import java.util.Objects;
 import java.util.stream.Collectors;
-=======
->>>>>>> 392d475a
 
 import org.apache.isis.applib.annotation.Property;
 import org.apache.isis.applib.spec.Specification;
@@ -41,7 +38,6 @@
             final FacetHolder holder,
             final ServicesInjector servicesInjector) {
 
-<<<<<<< HEAD
         List<Specification> specifications = properties.stream()
                 .map(Property::mustSatisfy)
                 .flatMap(classes ->
@@ -49,20 +45,10 @@
                               .map(MustSatisfySpecificationFacetAbstract::newSpecificationElseNull)
                               .filter(Objects::nonNull)
                 )
-                .filter(Objects::nonNull)
                 .collect(Collectors.toList());
         return specifications.size() > 0
                 ? new MustSatisfySpecificationFacetForPropertyAnnotation(specifications, holder, servicesInjector)
                 : null;
-=======
-        if (property == null) {
-            return null;
-        }
-
-        final Class<?>[] values = property.mustSatisfy();
-        final List<Specification> specifications = specificationsFor(values);
-        return specifications.size() > 0 ? new MustSatisfySpecificationFacetForPropertyAnnotation(specifications, holder, servicesInjector) : null;
->>>>>>> 392d475a
     }
 
     private MustSatisfySpecificationFacetForPropertyAnnotation(final List<Specification> specifications, final FacetHolder holder, final ServicesInjector servicesInjector) {
