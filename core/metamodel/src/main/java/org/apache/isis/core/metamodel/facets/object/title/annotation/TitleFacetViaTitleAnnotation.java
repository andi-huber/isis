--- conflicted
+++ resolved
@@ -20,24 +20,16 @@
 package org.apache.isis.core.metamodel.facets.object.title.annotation;
 
 import java.util.List;
-<<<<<<< HEAD
+import java.util.Map;
 import java.util.Objects;
 import java.util.function.Function;
-=======
-import java.util.Map;
-
-import com.google.common.base.Function;
-import com.google.common.base.Joiner;
-import com.google.common.base.Objects;
-import com.google.common.base.Strings;
-import com.google.common.collect.Lists;
->>>>>>> 813a3130
 
 import org.slf4j.Logger;
 import org.slf4j.LoggerFactory;
 
 import org.apache.isis.applib.annotation.Title;
 import org.apache.isis.commons.internal.base._Strings;
+import org.apache.isis.commons.internal.collections._Lists;
 import org.apache.isis.core.metamodel.adapter.ObjectAdapter;
 import org.apache.isis.core.metamodel.adapter.ObjectAdapterProvider;
 import org.apache.isis.core.metamodel.facetapi.FacetHolder;
@@ -90,17 +82,17 @@
 
         @Override
         public String toString() {
-            final List<String> parts = Lists.newArrayList();
-            if(prepend != null && !Strings.isNullOrEmpty(prepend.trim())) {
+            final List<String> parts = _Lists.newArrayList();
+            if(prepend != null && !_Strings.isNullOrEmpty(prepend.trim())) {
                 parts.add("prepend=" + prepend);
             }
-            if(append != null && !Strings.isNullOrEmpty(append.trim())) {
+            if(append != null && !_Strings.isNullOrEmpty(append.trim())) {
                 parts.add("append=" + append);
             }
             if(abbreviateTo != Integer.MAX_VALUE) {
                 parts.add("abbreviateTo=" + abbreviateTo);
             }
-            return Joiner.on(";").join(parts);
+            return String.join(";", parts);
         }
     }
 
@@ -168,7 +160,7 @@
 
     @Override public void appendAttributesTo(final Map<String, Object> attributeMap) {
         super.appendAttributesTo(attributeMap);
-        if(components != null && !Strings.isNullOrEmpty(components.toString())) {
+        if(components != null && !_Strings.isNullOrEmpty(components.toString())) {
             attributeMap.put("components", components);
         }
     }
