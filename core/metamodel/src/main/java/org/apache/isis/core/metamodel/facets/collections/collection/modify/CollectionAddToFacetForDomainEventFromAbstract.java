--- conflicted
+++ resolved
@@ -24,13 +24,8 @@
 import java.util.Map;
 import java.util.Set;
 
-<<<<<<< HEAD
 import org.apache.isis.applib.events.domain.AbstractDomainEvent;
 import org.apache.isis.applib.events.domain.CollectionDomainEvent;
-=======
-import org.apache.isis.applib.services.eventbus.AbstractDomainEvent;
-import org.apache.isis.applib.services.eventbus.CollectionDomainEvent;
->>>>>>> 901b63e2
 import org.apache.isis.core.metamodel.adapter.ObjectAdapter;
 import org.apache.isis.core.metamodel.consent.InteractionInitiatedBy;
 import org.apache.isis.core.metamodel.facetapi.Facet;
@@ -101,13 +96,8 @@
         final CollectionDomainEvent<?, ?> event =
                 domainEventHelper.postEventForCollection(
                         AbstractDomainEvent.Phase.EXECUTING,
-<<<<<<< HEAD
                         getEventType(), null,
-                        getIdentified(), targetAdapter,
-=======
-                        eventType(), null,
                         getIdentified(), targetAdapter, mixedInAdapter,
->>>>>>> 901b63e2
                         CollectionDomainEvent.Of.ADD_TO,
                         referencedObject);
 
@@ -117,13 +107,8 @@
         // ... post the executed event
         domainEventHelper.postEventForCollection(
                 AbstractDomainEvent.Phase.EXECUTED,
-<<<<<<< HEAD
-                getEventType(), uncheckedCast((CollectionDomainEvent<?, ?>)event),
-                getIdentified(), targetAdapter,
-=======
-                value(), verify(event),
+                getEventType(), uncheckedCast(event),
                 getIdentified(), targetAdapter, mixedInAdapter,
->>>>>>> 901b63e2
                 CollectionDomainEvent.Of.ADD_TO,
                 referencedObject);
     }
