--- conflicted
+++ resolved
@@ -53,7 +53,6 @@
         return choices;
     }
 
-<<<<<<< HEAD
     @Override
     public void visitAttributes(final BiConsumer<String, Object> visitor) {
         super.visitAttributes(visitor);
@@ -63,11 +62,6 @@
                 .map(Enum.class::cast)
                 .map(Enum::name)
                 .collect(Collectors.joining(", ")));
-=======
-    @Override 
-    public void appendAttributesTo(final Map<String, Object> attributeMap) {
-        super.appendAttributesTo(attributeMap);
-        attributeMap.put("choices", choices.map(ManagedObject::getPojo).toList());
->>>>>>> 326ea7d2
+
     }
 }