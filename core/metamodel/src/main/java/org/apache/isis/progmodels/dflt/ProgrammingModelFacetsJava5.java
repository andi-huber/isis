/* Licensed to the Apache Software Foundation (ASF) under one
 * or more contributor license agreements. See the NOTICE file
 * distributed with this work for additional information
 * regarding copyright ownership. The ASF licenses this file
 * to you under the Apache License, Version 2.0 (the
 * "License"); you may not use this file except in compliance
 * with the License. You may obtain a copy of the License at
 *
 * http://www.apache.org/licenses/LICENSE-2.0
 *
 * Unless required by applicable law or agreed to in writing,
 * software distributed under the License is distributed on an
 * "AS IS" BASIS, WITHOUT WARRANTIES OR CONDITIONS OF ANY
 * KIND, either express or implied. See the License for the
 * specific language governing permissions and limitations
 * under the License. */

package org.apache.isis.progmodels.dflt;

import java.util.List;
import java.util.Set;

import org.apache.isis.commons.internal.collections._Lists;
import org.apache.isis.commons.internal.context._Plugin;
import org.apache.isis.core.commons.config.IsisConfiguration;
import org.apache.isis.core.metamodel.facets.actions.action.ActionAnnotationFacetFactory;
import org.apache.isis.core.metamodel.facets.actions.action.ActionChoicesForCollectionParameterFacetFactory;
import org.apache.isis.core.metamodel.facets.actions.defaults.method.ActionDefaultsFacetViaMethodFactory;
import org.apache.isis.core.metamodel.facets.actions.homepage.annotation.HomePageFacetAnnotationFactory;
import org.apache.isis.core.metamodel.facets.actions.layout.ActionLayoutFacetFactory;
import org.apache.isis.core.metamodel.facets.actions.notcontributed.derived.NotContributedFacetDerivedFromDomainServiceFacetFactory;
import org.apache.isis.core.metamodel.facets.actions.notcontributed.derived.NotContributedFacetDerivedFromMixinFacetFactory;
import org.apache.isis.core.metamodel.facets.actions.notinservicemenu.derived.NotInServiceMenuFacetDerivedFromDomainServiceFacetFactory;
import org.apache.isis.core.metamodel.facets.actions.validate.method.ActionValidationFacetViaMethodFactory;
import org.apache.isis.core.metamodel.facets.all.i18n.TranslationFacetFactory;
import org.apache.isis.core.metamodel.facets.collections.accessor.CollectionAccessorFacetViaAccessorFactory;
import org.apache.isis.core.metamodel.facets.collections.clear.CollectionClearFacetFactory;
import org.apache.isis.core.metamodel.facets.collections.collection.CollectionAnnotationFacetFactory;
import org.apache.isis.core.metamodel.facets.collections.javautilcollection.CollectionFacetFactory;
import org.apache.isis.core.metamodel.facets.collections.layout.CollectionLayoutFacetFactory;
import org.apache.isis.core.metamodel.facets.collections.modify.CollectionAddToRemoveFromAndValidateFacetFactory;
import org.apache.isis.core.metamodel.facets.collections.parented.ParentedFacetSinceCollectionFactory;
import org.apache.isis.core.metamodel.facets.collections.sortedby.annotation.SortedByFacetAnnotationFactory;
import org.apache.isis.core.metamodel.facets.fallback.FallbackFacetFactory;
import org.apache.isis.core.metamodel.facets.jaxb.JaxbFacetFactory;
import org.apache.isis.core.metamodel.facets.members.cssclass.annotprop.CssClassFacetOnActionFromConfiguredRegexFactory;
import org.apache.isis.core.metamodel.facets.members.cssclassfa.annotprop.CssClassFaFacetOnMemberFactory;
import org.apache.isis.core.metamodel.facets.members.describedas.annotprop.DescribedAsFacetOnMemberFactory;
import org.apache.isis.core.metamodel.facets.members.disabled.forsession.DisableForSessionFacetViaMethodFactory;
import org.apache.isis.core.metamodel.facets.members.disabled.method.DisableForContextFacetViaMethodFactory;
import org.apache.isis.core.metamodel.facets.members.hidden.forsession.HideForSessionFacetViaMethodFactory;
import org.apache.isis.core.metamodel.facets.members.hidden.method.HideForContextFacetViaMethodFactory;
import org.apache.isis.core.metamodel.facets.members.order.annotprop.MemberOrderFacetFactory;
import org.apache.isis.core.metamodel.facets.object.ViewModelSemanticCheckingFacetFactory;
import org.apache.isis.core.metamodel.facets.object.bookmarkpolicy.bookmarkable.BookmarkPolicyFacetFallbackFactory;
import org.apache.isis.core.metamodel.facets.object.callbacks.CreatedCallbackFacetFactory;
import org.apache.isis.core.metamodel.facets.object.callbacks.LoadCallbackFacetFactory;
import org.apache.isis.core.metamodel.facets.object.callbacks.PersistCallbackFacetFactory;
import org.apache.isis.core.metamodel.facets.object.callbacks.PersistCallbackViaSaveMethodFacetFactory;
import org.apache.isis.core.metamodel.facets.object.callbacks.RemoveCallbackFacetFactory;
import org.apache.isis.core.metamodel.facets.object.callbacks.UpdateCallbackFacetFactory;
import org.apache.isis.core.metamodel.facets.object.choices.enums.EnumFacetUsingValueFacetUsingSemanticsProviderFactory;
import org.apache.isis.core.metamodel.facets.object.cssclass.method.CssClassFacetMethodFactory;
import org.apache.isis.core.metamodel.facets.object.defaults.annotcfg.DefaultedFacetAnnotationElseConfigurationFactory;
import org.apache.isis.core.metamodel.facets.object.disabled.method.DisabledObjectFacetViaMethodFactory;
import org.apache.isis.core.metamodel.facets.object.domainobject.DomainObjectAnnotationFacetFactory;
import org.apache.isis.core.metamodel.facets.object.domainobjectlayout.DomainObjectLayoutFacetFactory;
import org.apache.isis.core.metamodel.facets.object.domainservice.annotation.DomainServiceFacetAnnotationFactory;
import org.apache.isis.core.metamodel.facets.object.domainservicelayout.DomainServiceLayoutFacetFactory;
import org.apache.isis.core.metamodel.facets.object.facets.annotation.FacetsFacetAnnotationFactory;
import org.apache.isis.core.metamodel.facets.object.grid.GridFacetFactory;
import org.apache.isis.core.metamodel.facets.object.hidden.method.HiddenObjectFacetViaMethodFactory;
import org.apache.isis.core.metamodel.facets.object.icon.method.IconFacetMethodFactory;
import org.apache.isis.core.metamodel.facets.object.ignore.annotation.RemoveAnnotatedMethodsFacetFactory;
import org.apache.isis.core.metamodel.facets.object.ignore.datanucleus.RemoveDatanucleusPersistableTypesFacetFactory;
import org.apache.isis.core.metamodel.facets.object.ignore.datanucleus.RemoveDnPrefixedMethodsFacetFactory;
import org.apache.isis.core.metamodel.facets.object.ignore.isis.RemoveStaticGettersAndSettersFacetFactory;
import org.apache.isis.core.metamodel.facets.object.ignore.javalang.IteratorFilteringFacetFactory;
import org.apache.isis.core.metamodel.facets.object.ignore.javalang.RemoveMethodsFacetFactory;
import org.apache.isis.core.metamodel.facets.object.ignore.jdo.RemoveJdoEnhancementTypesFacetFactory;
import org.apache.isis.core.metamodel.facets.object.ignore.jdo.RemoveJdoPrefixedMethodsFacetFactory;
import org.apache.isis.core.metamodel.facets.object.mixin.MixinFacetForMixinAnnotationFactory;
import org.apache.isis.core.metamodel.facets.object.navparent.annotation.NavigableParentAnnotationFacetFactory;
import org.apache.isis.core.metamodel.facets.object.objectspecid.classname.ObjectSpecIdFacetDerivedFromClassNameFactory;
import org.apache.isis.core.metamodel.facets.object.objectvalidprops.impl.ObjectValidPropertiesFacetImplFactory;
import org.apache.isis.core.metamodel.facets.object.recreatable.RecreatableObjectFacetFactory;
import org.apache.isis.core.metamodel.facets.object.title.annotation.TitleAnnotationFacetFactory;
import org.apache.isis.core.metamodel.facets.object.title.methods.TitleFacetViaMethodsFactory;
import org.apache.isis.core.metamodel.facets.object.validating.validateobject.method.ValidateObjectFacetMethodFactory;
import org.apache.isis.core.metamodel.facets.object.value.annotcfg.ValueFacetAnnotationOrConfigurationFactory;
import org.apache.isis.core.metamodel.facets.param.autocomplete.method.ActionParameterAutoCompleteFacetViaMethodFactory;
import org.apache.isis.core.metamodel.facets.param.bigdecimal.javaxvaldigits.BigDecimalFacetOnParameterFromJavaxValidationAnnotationFactory;
import org.apache.isis.core.metamodel.facets.param.choices.method.ActionChoicesFacetViaMethodFactory;
import org.apache.isis.core.metamodel.facets.param.choices.methodnum.ActionParameterChoicesFacetViaMethodFactory;
import org.apache.isis.core.metamodel.facets.param.defaults.methodnum.ActionParameterDefaultsFacetViaMethodFactory;
import org.apache.isis.core.metamodel.facets.param.layout.ParameterLayoutFacetFactory;
import org.apache.isis.core.metamodel.facets.param.mandatory.dflt.MandatoryFacetOnParametersDefaultFactory;
import org.apache.isis.core.metamodel.facets.param.parameter.ParameterAnnotationFacetFactory;
import org.apache.isis.core.metamodel.facets.properties.accessor.PropertyAccessorFacetViaAccessorFactory;
import org.apache.isis.core.metamodel.facets.properties.autocomplete.method.PropertyAutoCompleteFacetMethodFactory;
import org.apache.isis.core.metamodel.facets.properties.bigdecimal.javaxvaldigits.BigDecimalFacetOnPropertyFromJavaxValidationDigitsAnnotationFactory;
import org.apache.isis.core.metamodel.facets.properties.choices.method.PropertyChoicesFacetViaMethodFactory;
import org.apache.isis.core.metamodel.facets.properties.defaults.method.PropertyDefaultFacetViaMethodFactory;
import org.apache.isis.core.metamodel.facets.properties.disabled.inferred.DisabledFacetOnPropertyInferredFactory;
import org.apache.isis.core.metamodel.facets.properties.mandatory.dflt.MandatoryFacetOnProperyDefaultFactory;
import org.apache.isis.core.metamodel.facets.properties.property.PropertyAnnotationFacetFactory;
import org.apache.isis.core.metamodel.facets.properties.propertylayout.PropertyLayoutFacetFactory;
import org.apache.isis.core.metamodel.facets.properties.update.PropertyModifyFacetFactory;
import org.apache.isis.core.metamodel.facets.properties.update.PropertySetAndClearFacetFactory;
import org.apache.isis.core.metamodel.facets.properties.validating.dflt.PropertyValidateFacetDefaultFactory;
import org.apache.isis.core.metamodel.facets.properties.validating.method.PropertyValidateFacetViaMethodFactory;
import org.apache.isis.core.metamodel.facets.value.bigdecimal.BigDecimalValueFacetUsingSemanticsProviderFactory;
import org.apache.isis.core.metamodel.facets.value.biginteger.BigIntegerValueFacetUsingSemanticsProviderFactory;
import org.apache.isis.core.metamodel.facets.value.blobs.BlobValueFacetUsingSemanticsProviderFactory;
import org.apache.isis.core.metamodel.facets.value.booleans.BooleanPrimitiveValueFacetUsingSemanticsProviderFactory;
import org.apache.isis.core.metamodel.facets.value.booleans.BooleanWrapperValueFacetUsingSemanticsProviderFactory;
import org.apache.isis.core.metamodel.facets.value.bytes.BytePrimitiveValueFacetUsingSemanticsProviderFactory;
import org.apache.isis.core.metamodel.facets.value.bytes.ByteWrapperValueFacetUsingSemanticsProviderFactory;
import org.apache.isis.core.metamodel.facets.value.chars.CharPrimitiveValueFacetUsingSemanticsProviderFactory;
import org.apache.isis.core.metamodel.facets.value.chars.CharWrapperValueFacetUsingSemanticsProviderFactory;
import org.apache.isis.core.metamodel.facets.value.clobs.ClobValueFacetUsingSemanticsProviderFactory;
import org.apache.isis.core.metamodel.facets.value.color.ColorValueFacetUsingSemanticsProviderFactory;
import org.apache.isis.core.metamodel.facets.value.datejdk8local.Jdk8LocalDateValueFacetUsingSemanticsProviderFactory;
import org.apache.isis.core.metamodel.facets.value.datejodalocal.JodaLocalDateValueFacetUsingSemanticsProviderFactory;
import org.apache.isis.core.metamodel.facets.value.datesql.JavaSqlDateValueFacetUsingSemanticsProviderFactory;
import org.apache.isis.core.metamodel.facets.value.datetimejdk8local.Jdk8LocalDateTimeValueFacetUsingSemanticsProviderFactory;
import org.apache.isis.core.metamodel.facets.value.datetimejdk8offset.Jdk8OffsetDateTimeValueFacetUsingSemanticsProviderFactory;
import org.apache.isis.core.metamodel.facets.value.datetimejoda.JodaDateTimeValueFacetUsingSemanticsProviderFactory;
import org.apache.isis.core.metamodel.facets.value.datetimejodalocal.JodaLocalDateTimeValueFacetUsingSemanticsProviderFactory;
import org.apache.isis.core.metamodel.facets.value.dateutil.JavaUtilDateValueFacetUsingSemanticsProviderFactory;
import org.apache.isis.core.metamodel.facets.value.doubles.DoublePrimitiveValueFacetUsingSemanticsProviderFactory;
import org.apache.isis.core.metamodel.facets.value.doubles.DoubleWrapperValueFacetUsingSemanticsProviderFactory;
import org.apache.isis.core.metamodel.facets.value.floats.FloatPrimitiveValueFacetUsingSemanticsProviderFactory;
import org.apache.isis.core.metamodel.facets.value.floats.FloatWrapperValueFacetUsingSemanticsProviderFactory;
import org.apache.isis.core.metamodel.facets.value.image.ImageValueFacetUsingSemanticsProviderFactory;
import org.apache.isis.core.metamodel.facets.value.imageawt.JavaAwtImageValueFacetUsingSemanticsProviderFactory;
import org.apache.isis.core.metamodel.facets.value.integer.IntPrimitiveValueFacetUsingSemanticsProviderFactory;
import org.apache.isis.core.metamodel.facets.value.integer.IntWrapperValueFacetUsingSemanticsProviderFactory;
import org.apache.isis.core.metamodel.facets.value.localrespath.LocalResourcePathValueFacetUsingSemanticsProviderFactory;
import org.apache.isis.core.metamodel.facets.value.longs.LongPrimitiveValueFacetUsingSemanticsProviderFactory;
import org.apache.isis.core.metamodel.facets.value.longs.LongWrapperValueFacetUsingSemanticsProviderFactory;
import org.apache.isis.core.metamodel.facets.value.money.MoneyValueFacetUsingSemanticsProviderFactory;
import org.apache.isis.core.metamodel.facets.value.password.PasswordValueFacetUsingSemanticsProviderFactory;
import org.apache.isis.core.metamodel.facets.value.percentage.PercentageValueFacetUsingSemanticsProviderFactory;
import org.apache.isis.core.metamodel.facets.value.shortint.ShortPrimitiveValueFacetUsingSemanticsProviderFactory;
import org.apache.isis.core.metamodel.facets.value.shortint.ShortWrapperValueFacetUsingSemanticsProviderFactory;
import org.apache.isis.core.metamodel.facets.value.string.StringValueFacetUsingSemanticsProviderFactory;
import org.apache.isis.core.metamodel.facets.value.timesql.JavaSqlTimeValueFacetUsingSemanticsProviderFactory;
import org.apache.isis.core.metamodel.facets.value.timestampsql.JavaSqlTimeStampValueFacetUsingSemanticsProviderFactory;
import org.apache.isis.core.metamodel.facets.value.url.URLValueFacetUsingSemanticsProviderFactory;
import org.apache.isis.core.metamodel.facets.value.uuid.UUIDValueFacetUsingSemanticsProviderFactory;
import org.apache.isis.core.metamodel.postprocessors.param.DeriveFacetsPostProcessor;
import org.apache.isis.core.metamodel.progmodel.ObjectSpecificationPostProcessor;
import org.apache.isis.core.metamodel.progmodel.ProgrammingModelAbstract;
import org.apache.isis.core.metamodel.progmodel.ProgrammingModelPlugin;
import org.apache.isis.core.metamodel.progmodel.ProgrammingModelPlugin.FacetFactoryCategory;
import org.apache.isis.core.metamodel.progmodel.ProgrammingModelPlugin.FactoryCollector;

public final class ProgrammingModelFacetsJava5 extends ProgrammingModelAbstract {

    public ProgrammingModelFacetsJava5(final IsisConfiguration configuration) {
        this(DeprecatedPolicy.parse(configuration));
    }

    public ProgrammingModelFacetsJava5(final DeprecatedPolicy deprecatedPolicy) {
        super(deprecatedPolicy);

        final FactoryCollector factoriesFromPlugins = discoverFactories();

        // must be first, so any Facets created can be replaced by other
        // FacetFactorys later.
        addFactory(new FallbackFacetFactory());

        addFactory(new ObjectSpecIdFacetDerivedFromClassNameFactory());
        addFactory(new DomainServiceFacetAnnotationFactory());

        addFactory(new IteratorFilteringFacetFactory());

        addFactory(new RemoveMethodsFacetFactory());

        addFactory(new RemoveStaticGettersAndSettersFacetFactory());

        addFactory(new RemoveAnnotatedMethodsFacetFactory());

        // come what may, we have to ignore the PersistenceCapable supertype.
        addFactory(new RemoveJdoEnhancementTypesFacetFactory());
        // so we may as well also just ignore any 'jdo' prefixed methods here also.
        addFactory(new RemoveJdoPrefixedMethodsFacetFactory());
        // DN 4.x
        addFactory(new RemoveDatanucleusPersistableTypesFacetFactory());
        addFactory(new RemoveDnPrefixedMethodsFacetFactory());

        // must be before any other FacetFactories that install
        // MandatoryFacet.class facets
        addFactory(new MandatoryFacetOnProperyDefaultFactory());
        addFactory(new MandatoryFacetOnParametersDefaultFactory());

        addFactory(new PropertyValidateFacetDefaultFactory());

        // enum support
        addFactory(new EnumFacetUsingValueFacetUsingSemanticsProviderFactory());
        // addFactory(new ActionParameterChoicesFacetDerivedFromChoicesFacetFactory()); ... moved into post-processor, see below
        // addFactory(new PropertyChoicesFacetDerivedFromChoicesFacetFactory()); ... moved into post-processor, see below

        // properties
        addFactory(new PropertyAccessorFacetViaAccessorFactory());
        addFactory(new PropertySetAndClearFacetFactory());
        // must come after PropertySetAndClearFacetFactory (replaces setter facet with modify if need be)
        addFactory(new PropertyModifyFacetFactory());

        addFactory(new PropertyValidateFacetViaMethodFactory());
        addFactory(new PropertyChoicesFacetViaMethodFactory());
        addFactory(new PropertyAutoCompleteFacetMethodFactory());
        addFactory(new PropertyDefaultFacetViaMethodFactory());

        // collections
        addFactory(new CollectionAccessorFacetViaAccessorFactory());
        addFactory(new CollectionClearFacetFactory());
        addFactory(new CollectionAddToRemoveFromAndValidateFacetFactory());

        addFactory(new SortedByFacetAnnotationFactory());

        // actions

        addFactory(new ActionValidationFacetViaMethodFactory());
        addFactory(new ActionChoicesFacetViaMethodFactory());
        addFactory(new ActionParameterChoicesFacetViaMethodFactory());
        addFactory(new ActionParameterAutoCompleteFacetViaMethodFactory());
        addFactory(new ActionDefaultsFacetViaMethodFactory());
        addFactory(new ActionParameterDefaultsFacetViaMethodFactory());

        // members in general

        addFactory(new DisableForSessionFacetViaMethodFactory());
        addFactory(new DisableForContextFacetViaMethodFactory());

        addFactory(new HideForSessionFacetViaMethodFactory());

        addFactory(new HideForContextFacetViaMethodFactory());

        addFactory(new CreatedCallbackFacetFactory());
        addFactory(new LoadCallbackFacetFactory());
        addFactory(new PersistCallbackViaSaveMethodFacetFactory());
        addFactory(new PersistCallbackFacetFactory());
        addFactory(new UpdateCallbackFacetFactory());
        addFactory(new RemoveCallbackFacetFactory());

        addFactory(new ValidateObjectFacetMethodFactory());
        addFactory(new ObjectValidPropertiesFacetImplFactory());

        addFactory(new MemberOrderFacetFactory());

        addFactory(new BookmarkPolicyFacetFallbackFactory());
        addFactory(new HomePageFacetAnnotationFactory());

        addFactory(new DefaultedFacetAnnotationElseConfigurationFactory());
        //addFactory(new PropertyDefaultFacetDerivedFromTypeFactory()); ... logic moved to post-processor
        //addFactory(new ActionParameterDefaultFacetDerivedFromTypeFactory()); ... logic moved to post-processor


        addFactory(new DescribedAsFacetOnMemberFactory());
        //addFactory(new DescribedAsFacetOnParameterAnnotationElseDerivedFromTypeFactory()); ... logic moved to post-processor

        addFactory(new BigDecimalFacetOnParameterFromJavaxValidationAnnotationFactory());
        addFactory(new BigDecimalFacetOnPropertyFromJavaxValidationDigitsAnnotationFactory());

        addFactory(new NotContributedFacetDerivedFromDomainServiceFacetFactory());
        addFactory(new NotInServiceMenuFacetDerivedFromDomainServiceFacetFactory());


        // must come after CssClassFacetOnMemberFactory
        addFactory(new CssClassFacetOnActionFromConfiguredRegexFactory());

        // addFactory(new CssClassFaFacetOnTypeAnnotationFactory());
        addFactory(new CssClassFaFacetOnMemberFactory());

        addFactory(new HiddenObjectFacetViaMethodFactory());
        addFactory(new DisabledObjectFacetViaMethodFactory());

        // addFactory(new CopyImmutableFacetOntoMembersFactory()); ... logic moved to post-processor

        addFactory(new RecreatableObjectFacetFactory());
        addFactory(new JaxbFacetFactory());
        addFactory(new MixinFacetForMixinAnnotationFactory());


        // must come after RecreatableObjectFacetFactory
        addFactory(new DomainObjectAnnotationFacetFactory());

        // must come after the property/collection accessor+mutator facet factories
        addFactory(new ActionAnnotationFacetFactory());
        // after the ActionAnnotationFacetFactory so that takes precedent for contributed associations
        addFactory(new PropertyAnnotationFacetFactory());
        // after the ActionAnnotationFacetFactory so that takes precedent for contributed associations
        addFactory(new CollectionAnnotationFacetFactory());

        addFactory(new ParameterAnnotationFacetFactory());

        // must come after DomainObjectAnnotationFacetFactory
        //addFactory(new DisabledFacetOnPropertyDerivedFromRecreatableObjectFacetFactory()); ... moved to post-processor
        //addFactory(new DisabledFacetOnCollectionDerivedFromViewModelFacetFactory()); ... moved to post-processor

        // must come after DomainObjectAnnotationFacetFactory & MixinFacetFactory
        addFactory(new NotContributedFacetDerivedFromMixinFacetFactory());

        addFactory(new GridFacetFactory());

        // must come before DomainObjectLayoutFacetFactory
        // (so subscribers on titleUi event etc can override)
        addFactory(new TitleAnnotationFacetFactory());
        addFactory(new TitleFacetViaMethodsFactory());
        addFactory(new IconFacetMethodFactory());
        addFactory(new NavigableParentAnnotationFacetFactory());
        addFactory(new CssClassFacetMethodFactory());

        addFactory(new DomainServiceLayoutFacetFactory());
        addFactory(new DomainObjectLayoutFacetFactory());

        // must come after MultiLine
        addFactory(new PropertyLayoutFacetFactory());
        addFactory(new ParameterLayoutFacetFactory());
        addFactory(new ActionLayoutFacetFactory());
        addFactory(new CollectionLayoutFacetFactory());


        // addFactory(new TypicalLengthFacetOnPropertyDerivedFromTypeFacetFactory()); ... logic moved to post-processor
        // addFactory(new TypicalLengthFacetOnParameterDerivedFromTypeFacetFactory()); ... logic moved to post-processor


        // built-in value types for Java language
        addFactory(new BooleanPrimitiveValueFacetUsingSemanticsProviderFactory());
        addFactory(new BooleanWrapperValueFacetUsingSemanticsProviderFactory());
        addFactory(new BytePrimitiveValueFacetUsingSemanticsProviderFactory());
        addFactory(new ByteWrapperValueFacetUsingSemanticsProviderFactory());
        addFactory(new ShortPrimitiveValueFacetUsingSemanticsProviderFactory());
        addFactory(new ShortWrapperValueFacetUsingSemanticsProviderFactory());
        addFactory(new IntPrimitiveValueFacetUsingSemanticsProviderFactory());
        addFactory(new IntWrapperValueFacetUsingSemanticsProviderFactory());
        addFactory(new LongPrimitiveValueFacetUsingSemanticsProviderFactory());
        addFactory(new LongWrapperValueFacetUsingSemanticsProviderFactory());
        addFactory(new FloatPrimitiveValueFacetUsingSemanticsProviderFactory());
        addFactory(new FloatWrapperValueFacetUsingSemanticsProviderFactory());
        addFactory(new DoublePrimitiveValueFacetUsingSemanticsProviderFactory());
        addFactory(new DoubleWrapperValueFacetUsingSemanticsProviderFactory());
        addFactory(new CharPrimitiveValueFacetUsingSemanticsProviderFactory());
        addFactory(new CharWrapperValueFacetUsingSemanticsProviderFactory());
        addFactory(new BigIntegerValueFacetUsingSemanticsProviderFactory());
        addFactory(new BigDecimalValueFacetUsingSemanticsProviderFactory());
        addFactory(new JavaSqlDateValueFacetUsingSemanticsProviderFactory());
        addFactory(new JavaSqlTimeValueFacetUsingSemanticsProviderFactory());
        addFactory(new JavaSqlTimeStampValueFacetUsingSemanticsProviderFactory());
        addFactory(new JavaUtilDateValueFacetUsingSemanticsProviderFactory());
        addFactory(new StringValueFacetUsingSemanticsProviderFactory());
        addFactory(new URLValueFacetUsingSemanticsProviderFactory());
        addFactory(new LocalResourcePathValueFacetUsingSemanticsProviderFactory());
        addFactory(new UUIDValueFacetUsingSemanticsProviderFactory());

        addFactory(new JavaAwtImageValueFacetUsingSemanticsProviderFactory());

        // applib values
        addFactory(new BlobValueFacetUsingSemanticsProviderFactory());
        addFactory(new ClobValueFacetUsingSemanticsProviderFactory());
        addFactory(new ColorValueFacetUsingSemanticsProviderFactory());
        addFactory(new MoneyValueFacetUsingSemanticsProviderFactory());
        addFactory(new PasswordValueFacetUsingSemanticsProviderFactory());
        addFactory(new PercentageValueFacetUsingSemanticsProviderFactory());
        addFactory(new ImageValueFacetUsingSemanticsProviderFactory());

        // jodatime values
        addFactory(new JodaLocalDateValueFacetUsingSemanticsProviderFactory());
        addFactory(new JodaLocalDateTimeValueFacetUsingSemanticsProviderFactory());
        addFactory(new JodaDateTimeValueFacetUsingSemanticsProviderFactory());

        // java 8 time values
        addFactory(new Jdk8LocalDateValueFacetUsingSemanticsProviderFactory());
        addFactory(new Jdk8OffsetDateTimeValueFacetUsingSemanticsProviderFactory());
        addFactory(new Jdk8LocalDateTimeValueFacetUsingSemanticsProviderFactory());

        // plugin value factories
        factoriesFromPlugins.getFactories(FacetFactoryCategory.VALUE).forEach(this::addFactory);

        // written to not trample over TypeOf if already installed
        addFactory(new CollectionFacetFactory());
        // must come after CollectionFacetFactory
        addFactory(new ParentedFacetSinceCollectionFactory());

        // so we can dogfood the applib "value" types
        addFactory(new ValueFacetAnnotationOrConfigurationFactory());

        // addFactory(new DisabledFacetOnPropertyDerivedFromImmutableFactory()); ... logic moved to post-processor
        // addFactory(new DisabledFacetOnCollectionDerivedFromImmutableFactory()); ... logic moved to post-processor

        // should come near the end, after any facets that install PropertySetterFacet have run.
        addFactory(new DisabledFacetOnPropertyInferredFactory());


        addFactory(new ActionChoicesForCollectionParameterFacetFactory());

        addFactory(new FacetsFacetAnnotationFactory());

        // must be after all named facets and description facets have been installed
        addFactory(new TranslationFacetFactory());

        addFactory(new ViewModelSemanticCheckingFacetFactory());
    }

    @Override
    public List<ObjectSpecificationPostProcessor> getPostProcessors() {
<<<<<<< HEAD
        return _Lists.singleton(
                new ActionCollectionParameterDefaultsAndChoicesPostProcessor() );
=======
        return Lists.<ObjectSpecificationPostProcessor>newArrayList(
            new DeriveFacetsPostProcessor()
        );
>>>>>>> 85fa2750
    }

    // -- HELPER

    private static FactoryCollector discoverFactories() {
        final Set<ProgrammingModelPlugin> plugins = _Plugin.loadAll(ProgrammingModelPlugin.class);
        final FactoryCollector collector = ProgrammingModelPlugin.collector();
        plugins.forEach(plugin->{
            plugin.plugin(collector);
        });
        return collector;
    }

}<|MERGE_RESOLUTION|>--- conflicted
+++ resolved
@@ -406,14 +406,9 @@
 
     @Override
     public List<ObjectSpecificationPostProcessor> getPostProcessors() {
-<<<<<<< HEAD
         return _Lists.singleton(
-                new ActionCollectionParameterDefaultsAndChoicesPostProcessor() );
-=======
-        return Lists.<ObjectSpecificationPostProcessor>newArrayList(
             new DeriveFacetsPostProcessor()
         );
->>>>>>> 85fa2750
     }
 
     // -- HELPER
