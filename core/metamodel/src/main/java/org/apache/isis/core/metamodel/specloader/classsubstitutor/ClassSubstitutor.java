--- conflicted
+++ resolved
@@ -85,26 +85,9 @@
 
     // -- helpers
 
-<<<<<<< HEAD
     private final Set<Class<?>> classesToIgnore = _Sets.newHashSet();
     private final Set<String> classNamesToIgnore = _Sets.newHashSet();
 
-//    /**
-//     * For any classes registered as ignored, {@link #getClass(Class)} will
-//     * return <tt>null</tt>.
-//     */
-//    private boolean ignore(final Class<?> q) {
-//        return classesToIgnore.add(q);
-//    }
-=======
-    /**
-     * For any classes registered as ignored, {@link #getClass(Class)} will
-     * return <tt>null</tt>.
-     */
-    private void ignore(final Class<?> q) {
-        classesToIgnore.add(q);
-    }
->>>>>>> 3e208897
 
     /**
      * For any classes registered as ignored, {@link #getClass(Class)} will
