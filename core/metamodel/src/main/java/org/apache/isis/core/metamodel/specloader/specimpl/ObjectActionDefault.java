/*
 *  Licensed to the Apache Software Foundation (ASF) under one
 *  or more contributor license agreements.  See the NOTICE file
 *  distributed with this work for additional information
 *  regarding copyright ownership.  The ASF licenses this file
 *  to you under the Apache License, Version 2.0 (the
 *  "License"); you may not use this file except in compliance
 *  with the License.  You may obtain a copy of the License at
 *
 *        http://www.apache.org/licenses/LICENSE-2.0
 *
 *  Unless required by applicable law or agreed to in writing,
 *  software distributed under the License is distributed on an
 *  "AS IS" BASIS, WITHOUT WARRANTIES OR CONDITIONS OF ANY
 *  KIND, either express or implied.  See the License for the
 *  specific language governing permissions and limitations
 *  under the License.
 */

package org.apache.isis.core.metamodel.specloader.specimpl;

import java.util.Collections;
import java.util.List;
import java.util.Objects;
import java.util.concurrent.Callable;
import java.util.function.Predicate;

import org.apache.isis.applib.ApplicationException;
import org.apache.isis.applib.RecoverableException;
import org.apache.isis.applib.annotation.SemanticsOf;
import org.apache.isis.applib.annotation.Where;
import org.apache.isis.applib.services.command.Command;
import org.apache.isis.commons.internal._Constants;
import org.apache.isis.commons.internal.collections._Lists;
import org.apache.isis.core.commons.exceptions.UnknownTypeException;
import org.apache.isis.core.metamodel.adapter.ObjectAdapter;
import org.apache.isis.core.metamodel.consent.Consent;
import org.apache.isis.core.metamodel.consent.InteractionInitiatedBy;
import org.apache.isis.core.metamodel.consent.InteractionResultSet;
import org.apache.isis.core.metamodel.facetapi.Facet;
import org.apache.isis.core.metamodel.facetapi.FacetHolder;
import org.apache.isis.core.metamodel.facetapi.FeatureType;
import org.apache.isis.core.metamodel.facets.FacetedMethod;
import org.apache.isis.core.metamodel.facets.FacetedMethodParameter;
import org.apache.isis.core.metamodel.facets.actions.action.invocation.ActionInvocationFacet;
import org.apache.isis.core.metamodel.facets.actions.action.invocation.CommandUtil;
import org.apache.isis.core.metamodel.facets.actions.defaults.ActionDefaultsFacet;
import org.apache.isis.core.metamodel.facets.actions.prototype.PrototypeFacet;
import org.apache.isis.core.metamodel.facets.actions.semantics.ActionSemanticsFacet;
import org.apache.isis.core.metamodel.facets.param.choices.ActionChoicesFacet;
import org.apache.isis.core.metamodel.facets.param.choices.ActionParameterChoicesFacet;
import org.apache.isis.core.metamodel.facets.param.defaults.ActionParameterDefaultsFacet;
import org.apache.isis.core.metamodel.interactions.ActionUsabilityContext;
import org.apache.isis.core.metamodel.interactions.ActionValidityContext;
import org.apache.isis.core.metamodel.interactions.ActionVisibilityContext;
import org.apache.isis.core.metamodel.interactions.InteractionUtils;
import org.apache.isis.core.metamodel.interactions.UsabilityContext;
import org.apache.isis.core.metamodel.interactions.ValidityContext;
import org.apache.isis.core.metamodel.interactions.VisibilityContext;
import org.apache.isis.core.metamodel.services.ServicesInjector;
import org.apache.isis.core.metamodel.services.command.CommandDtoServiceInternal;
import org.apache.isis.core.metamodel.spec.ActionType;
import org.apache.isis.core.metamodel.spec.DomainModelException;
import org.apache.isis.core.metamodel.spec.ManagedObject;
import org.apache.isis.core.metamodel.spec.ObjectSpecification;
import org.apache.isis.core.metamodel.spec.feature.ObjectAction;
import org.apache.isis.core.metamodel.spec.feature.ObjectActionParameter;
import org.apache.isis.schema.cmd.v1.CommandDto;

public class ObjectActionDefault extends ObjectMemberAbstract implements ObjectAction {

    //private final static Logger LOG = LoggerFactory.getLogger(ObjectActionDefault.class);

    public static ActionType getType(final String typeStr) {
        final ActionType type = ActionType.valueOf(typeStr);
        if (type == null) {
            throw new IllegalArgumentException();
        }
        return type;
    }

    // -- fields

    /**
     * Lazily initialized by {@link #getParameters()} (so don't use directly!)
     */
    List<ObjectActionParameter> parameters;



    // -- constructors

    public ObjectActionDefault(
            final FacetedMethod facetedMethod,
            final ServicesInjector servicesInjector) {
        super(facetedMethod, FeatureType.ACTION, servicesInjector);
    }



    // -- ReturnType, OnType, Actions (set)
    /**
     * Always returns <tt>null</tt>.
     */
    @Override
    public ObjectSpecification getSpecification() {
        return null;
    }

    @Override
    public ObjectSpecification getReturnType() {
        final ActionInvocationFacet facet = getActionInvocationFacet();
        return facet.getReturnType();
    }

    /**
     * Returns true if the represented action returns something, else returns
     * false.
     */
    @Override
    public boolean hasReturn() {
        if(getReturnType() == null) {
            // this shouldn't happen; return Type always defined, even if represents void.class
            return false;
        }
        return getReturnType() != getSpecificationLoader().loadSpecification(void.class);
    }


    @Override
    public ObjectSpecification getOnType() {
        final ActionInvocationFacet facet = getActionInvocationFacet();
        return facet.getOnType();
    }

    @Override
    public SemanticsOf getSemantics() {
        final ActionSemanticsFacet facet = getFacet(ActionSemanticsFacet.class);
        return facet != null? facet.value(): SemanticsOf.NON_IDEMPOTENT;
    }



    // -- Type
    @Override
    public ActionType getType() {
        return getType(this);
    }

    private static ActionType getType(final FacetHolder facetHolder) {
        Facet facet = facetHolder.getFacet(PrototypeFacet.class);
        if (facet != null) {
            return ActionType.PROTOTYPE;
        }
        return ActionType.USER;
    }


    // -- Parameters

    @Override
    public int getParameterCount() {
        return getFacetedMethod().getParameters().size();
    }


    /**
     * Build lazily by {@link #getParameters()}.
     *
     * <p>
     * Although this is lazily loaded, the method is also <tt>synchronized</tt>
     * so there shouldn't be any thread race conditions.
     */
    @Override
    public List<ObjectActionParameter> getParameters() {
        if (parameters == null) {
            parameters = determineParameters();
        }
        return parameters;
    }

    protected synchronized List<ObjectActionParameter> determineParameters() {
        if (parameters != null) {
            // because possible race condition (caller isn't synchronized)
            return parameters;
        }
        final int parameterCount = getParameterCount();
        final List<FacetedMethodParameter> paramPeers = getFacetedMethod().getParameters();

        final List<ObjectActionParameter> parameters = _Lists.newArrayList();
        for (int paramNum = 0; paramNum < parameterCount; paramNum++) {
            final FacetedMethodParameter paramPeer = paramPeers.get(paramNum);

            final ObjectSpecification specification = ObjectMemberAbstract
                    .getSpecification(getSpecificationLoader(), paramPeer.getType());

            // previously we threw an exception here if the specification represented a collection.  No longer!
            final ObjectActionParameter parameter =
                    paramPeer.getFeatureType() == FeatureType.ACTION_PARAMETER_SCALAR
                    ? new OneToOneActionParameterDefault(paramNum, this, paramPeer)
                            : new OneToManyActionParameterDefault(paramNum, this, paramPeer);

                    parameters.add(parameter);
        }
        return parameters;
    }

    @Override
    public List<ObjectSpecification> getParameterTypes() {
        final List<ObjectSpecification> parameterTypes = _Lists.newArrayList();
        final List<ObjectActionParameter> parameters = getParameters();
        for (final ObjectActionParameter parameter : parameters) {
            parameterTypes.add(parameter.getSpecification());
        }
        return parameterTypes;
    }

    @Override
    public ObjectActionParameter getParameterById(final String paramId) {
        final List<ObjectActionParameter> allParameters = getParameters();
        for (int i = 0; i < allParameters.size(); i++) {
            final ObjectActionParameter param = allParameters.get(i);
            if (Objects.equals(paramId, param.getId())) {
                return param;
            }
        }
        return null;
    }

    @Override
    public ObjectActionParameter getParameterByName(final String paramName) {
        final List<ObjectActionParameter> allParameters = getParameters();
        for (int i = 0; i < allParameters.size(); i++) {
            final ObjectActionParameter param = allParameters.get(i);
            if (Objects.equals(paramName, param.getName())) {
                return param;
            }
        }
        return null;
    }

    @Override
    public List<ObjectActionParameter> getParameters(final Predicate<ObjectActionParameter> predicate) {
        final List<ObjectActionParameter> allParameters = getParameters();
        final List<ObjectActionParameter> selectedParameters = _Lists.newArrayList();
        for (int i = 0; i < allParameters.size(); i++) {
            if (predicate.test(allParameters.get(i))) {
                selectedParameters.add(allParameters.get(i));
            }
        }
        return selectedParameters;
    }

    ObjectActionParameter getParameter(final int position) {
        final List<ObjectActionParameter> parameters = getParameters();
        if (position >= parameters.size()) {
            throw new IllegalArgumentException("getParameter(int): only " + parameters.size() + " parameters, position=" + position);
        }
        return parameters.get(position);
    }



    // -- visable, usable

    @Override
    public VisibilityContext<?> createVisibleInteractionContext(
            final ManagedObject targetObjectAdapter, final InteractionInitiatedBy interactionInitiatedBy,
            Where where) {
        return new ActionVisibilityContext(targetObjectAdapter, this, getIdentifier(), interactionInitiatedBy, where);
    }

    @Override
    public UsabilityContext<?> createUsableInteractionContext(
            final ManagedObject targetObjectAdapter, final InteractionInitiatedBy interactionInitiatedBy,
            Where where) {
        return new ActionUsabilityContext(targetObjectAdapter, this, getIdentifier(), interactionInitiatedBy, where);
    }


    // -- validate

    /**
     * The Validates all arguments individually (by calling same helper that
     * {@link #isEachIndividualArgumentValid(ObjectAdapter, ObjectAdapter[], InteractionInitiatedBy)} delegates to)
     * and if there are no validation errors, then validates the entire argument
     * set (by calling same helper that
     * {@link #isArgumentSetValid(ObjectAdapter, ObjectAdapter[], InteractionInitiatedBy)} delegates to).
     *
     * <p>
     * The two other validation methods mentioned above are separated out to allow viewers (such as the RO viewer) to
     * call the validation phases separately.
     * </p>
     */
    @Override
    public Consent isProposedArgumentSetValid(
            final ObjectAdapter targetObject,
            final ObjectAdapter[] proposedArguments,
            final InteractionInitiatedBy interactionInitiatedBy) {

        final InteractionResultSet resultSet = new InteractionResultSet();

        validateArgumentsIndividually(targetObject, proposedArguments, interactionInitiatedBy, resultSet);
        if (resultSet.isAllowed()) {
            // only check the action's own validity if all the arguments are OK.
            validateArgumentSet(targetObject, proposedArguments, interactionInitiatedBy, resultSet);
        }

        return resultSet.createConsent();
    }

    /**
     * Normally action validation is all performed by
     * {@link #isProposedArgumentSetValid(ObjectAdapter, ObjectAdapter[], InteractionInitiatedBy)}, which calls
     * {@link #isEachIndividualArgumentValid(ObjectAdapter, ObjectAdapter[], InteractionInitiatedBy) this method} to
     * validate arguments individually, and then
     * {@link #isArgumentSetValid(ObjectAdapter, ObjectAdapter[], InteractionInitiatedBy) validate argument set}
     * afterwards.
     *
     * <p>
     * This method is in the API to allow viewers (eg the RO viewer) to call the different phases of validation
     * individually.
     * </p>
     */
    @Override
    public Consent isEachIndividualArgumentValid(
            final ObjectAdapter objectAdapter,
            final ObjectAdapter[] proposedArguments,
            final InteractionInitiatedBy interactionInitiatedBy) {

        final InteractionResultSet resultSet = new InteractionResultSet();

        validateArgumentsIndividually(objectAdapter, proposedArguments, interactionInitiatedBy, resultSet);

        return resultSet.createConsent();
    }

    private void validateArgumentsIndividually(
            final ObjectAdapter objectAdapter,
            final ObjectAdapter[] proposedArguments,
            final InteractionInitiatedBy interactionInitiatedBy,
            final InteractionResultSet resultSet) {
        final List<ObjectActionParameter> actionParameters = getParameters();
        if (proposedArguments != null) {
            for (int i = 0; i < proposedArguments.length; i++) {
                final ValidityContext<?> ic =
                        actionParameters.get(i).createProposedArgumentInteractionContext(
                                objectAdapter, proposedArguments, i, interactionInitiatedBy
                                );
                InteractionUtils.isValidResultSet(getParameter(i), ic, resultSet);
            }
        }
    }

    /**
     * Normally action validation is all performed by
     * {@link #isProposedArgumentSetValid(ObjectAdapter, ObjectAdapter[], InteractionInitiatedBy)}, which calls
     * {@link #isEachIndividualArgumentValid(ObjectAdapter, ObjectAdapter[], InteractionInitiatedBy)} to
     * validate arguments individually, and then
     * {@link #isArgumentSetValid(ObjectAdapter, ObjectAdapter[], InteractionInitiatedBy) this method} to
     * validate the entire argument set afterwards.
     *
     * <p>
     * This method is in the API to allow viewers (eg the RO viewer) to call the different phases of validation
     * individually.
     * </p>
     */
    @Override
    public Consent isArgumentSetValid(
            final ObjectAdapter objectAdapter,
            final ObjectAdapter[] proposedArguments,
            final InteractionInitiatedBy interactionInitiatedBy) {

        final InteractionResultSet resultSet = new InteractionResultSet();
        validateArgumentSet(objectAdapter, proposedArguments, interactionInitiatedBy, resultSet);

        return resultSet.createConsent();
    }

    protected void validateArgumentSet(
            final ObjectAdapter objectAdapter,
            final ObjectAdapter[] proposedArguments,
            final InteractionInitiatedBy interactionInitiatedBy,
            final InteractionResultSet resultSet) {
        final ValidityContext<?> ic = createActionInvocationInteractionContext(
                objectAdapter, proposedArguments, interactionInitiatedBy);
        InteractionUtils.isValidResultSet(this, ic, resultSet);
    }

    ActionValidityContext createActionInvocationInteractionContext(
            final ObjectAdapter targetObject,
            final ObjectAdapter[] proposedArguments,
            final InteractionInitiatedBy interactionInitiatedBy) {
        return new ActionValidityContext(targetObject, this, getIdentifier(), proposedArguments,
                interactionInitiatedBy);
    }



    // -- executeWithRuleChecking, execute

    @Override
    public ObjectAdapter executeWithRuleChecking(
            final ObjectAdapter target,
            final ObjectAdapter mixedInAdapter,
            final ObjectAdapter[] arguments,
            final InteractionInitiatedBy interactionInitiatedBy,
            final Where where) {

        // see it?
        final Consent visibility = isVisible(target, interactionInitiatedBy, where);
        if (visibility.isVetoed()) {
            throw new HiddenException();
        }

        // use it?
        final Consent usability = isUsable(target, interactionInitiatedBy, where);
        if(usability.isVetoed()) {
            throw new DisabledException(usability.getReason());
        }

        // do it?
        final Consent validity = isProposedArgumentSetValid(target, arguments, interactionInitiatedBy);
        if(validity.isVetoed()) {
            throw new RecoverableException(validity.getReason());
        }

        return execute(target, mixedInAdapter, arguments, interactionInitiatedBy);
    }

    /**
     * Sets up the {@link Command}, then delegates off to
     * {@link #executeInternal(ObjectAdapter, ObjectAdapter, ObjectAdapter[], InteractionInitiatedBy) executeInternal}
     * to invoke the {@link ActionInvocationFacet invocation facet}.
     *
     * @param mixedInAdapter - will be null for regular actions, and for mixin actions.  When a mixin action invokes its underlying mixedIn action, then will be populated (so that the ActionDomainEvent can correctly provide the underlying mixin)
     */
    @Override
    public ObjectAdapter execute(
            final ObjectAdapter targetAdapter,
            final ObjectAdapter mixedInAdapter,
            final ObjectAdapter[] argumentAdapters,
            final InteractionInitiatedBy interactionInitiatedBy) {

        setupCommand(targetAdapter, argumentAdapters);

        return this.executeInternal(targetAdapter, mixedInAdapter, argumentAdapters, interactionInitiatedBy);
    }

    /**
     * private API, called by mixins and contributees.
     */
    public ObjectAdapter executeInternal(
            final ObjectAdapter targetAdapter,
            final ObjectAdapter mixedInAdapter,
            final ObjectAdapter[] argumentAdapters, final InteractionInitiatedBy interactionInitiatedBy) {
        final ActionInvocationFacet facet = getFacet(ActionInvocationFacet.class);
        return facet.invoke(this, targetAdapter, mixedInAdapter, argumentAdapters, interactionInitiatedBy);
    }

    protected ActionInvocationFacet getActionInvocationFacet() {
        return getFacetedMethod().getFacet(ActionInvocationFacet.class);
    }




    // -- defaults

    @Override
    public ObjectAdapter[] getDefaults(final ObjectAdapter target) {

        final int parameterCount = getParameterCount();
        final List<ObjectActionParameter> parameters = getParameters();

        final Object[] parameterDefaultPojos;

        final ActionDefaultsFacet facet = getFacet(ActionDefaultsFacet.class);
        if (!facet.isNoop()) {
            // use the old defaultXxx approach
            parameterDefaultPojos = facet.getDefaults(target);
            if (parameterDefaultPojos.length != parameterCount) {
                throw new DomainModelException("Defaults array of incompatible size; expected " + parameterCount + " elements, but was " + parameterDefaultPojos.length + " for " + facet);
            }
            for (int i = 0; i < parameterCount; i++) {
                if (parameterDefaultPojos[i] != null) {
                    final ObjectSpecification componentSpec = getSpecificationLoader().loadSpecification(parameterDefaultPojos[i].getClass());
                    final ObjectSpecification parameterSpec = parameters.get(i).getSpecification();
                    if (!componentSpec.isOfType(parameterSpec)) {
                        throw new DomainModelException("Defaults type incompatible with parameter " + (i + 1) + " type; expected " + parameterSpec.getFullIdentifier() + ", but was " + componentSpec.getFullIdentifier());
                    }
                }
            }
        } else {
            // use the new defaultNXxx approach for each param in turn
            // (the reflector will have made sure both aren't installed).
            parameterDefaultPojos = new Object[parameterCount];
            for (int i = 0; i < parameterCount; i++) {
                final ActionParameterDefaultsFacet paramFacet = parameters.get(i).getFacet(ActionParameterDefaultsFacet.class);
                if (paramFacet != null && !paramFacet.isNoop()) {
                    parameterDefaultPojos[i] = paramFacet.getDefault(target, null, null);
                } else {
                    parameterDefaultPojos[i] = null;
                }
            }
        }

        final ObjectAdapter[] parameterDefaultAdapters = new ObjectAdapter[parameterCount];
        for (int i = 0; i < parameterCount; i++) {
            parameterDefaultAdapters[i] = adapterFor(parameterDefaultPojos[i]);
        }

        return parameterDefaultAdapters;
    }

    private ObjectAdapter adapterFor(final Object pojo) {
        return pojo == null ? null : getPersistenceSessionService().adapterFor(pojo);
    }

    private static ThreadLocal<List<ObjectAdapter>> commandTargetAdaptersHolder = new ThreadLocal<>();

    /**
     * A horrible hack to be able to persist a number of adapters in the command object.
     *
     * <p>
     *     What is really needed is to be able to invoke an action on a number of adapters all together.
     * </p>
     */
    public static <T> T withTargetAdapters(final List<ObjectAdapter> adapters, final Callable<T> callable) {
        commandTargetAdaptersHolder.set(adapters);
        try {
            return callable.call();
        } catch (Exception e) {
            throw new ApplicationException(e);
        } finally {
            commandTargetAdaptersHolder.set(null);
        }
    }




    // -- choices

    @Override
    public ObjectAdapter[][] getChoices(
            final ObjectAdapter target,
            final InteractionInitiatedBy interactionInitiatedBy) {

        final int parameterCount = getParameterCount();
        Object[][] parameterChoicesPojos;

        final ActionChoicesFacet facet = getFacet(ActionChoicesFacet.class);
        final List<ObjectActionParameter> parameters = getParameters();

        if (!facet.isNoop()) {
            // using the old choicesXxx() approach
            parameterChoicesPojos = facet.getChoices(target,
                    interactionInitiatedBy);

            // if no options, or not the right number of pojos, then default
            if (parameterChoicesPojos == null) {
                parameterChoicesPojos = new Object[parameterCount][];
            } else if (parameterChoicesPojos.length != parameterCount) {
                throw new DomainModelException(
                        String.format("Choices array of incompatible size; expected %d elements, but was %d for %s",
                                parameterCount, parameterChoicesPojos.length, facet));
            }
        } else {
            // use the new choicesNXxx approach for each param in turn
            // (the reflector will have made sure both aren't installed).

            parameterChoicesPojos = new Object[parameterCount][];
            for (int i = 0; i < parameterCount; i++) {
                final ActionParameterChoicesFacet paramFacet = parameters.get(i).getFacet(ActionParameterChoicesFacet.class);
                if (paramFacet != null && !paramFacet.isNoop()) {
                    parameterChoicesPojos[i] = paramFacet.getChoices(target, null,
                            interactionInitiatedBy);
                } else {
                    parameterChoicesPojos[i] = _Constants.emptyObjects;
                }
            }
        }

        final ObjectAdapter[][] parameterChoicesAdapters = new ObjectAdapter[parameterCount][];
        for (int i = 0; i < parameterCount; i++) {
            final ObjectSpecification paramSpec = parameters.get(i).getSpecification();

            if (parameterChoicesPojos[i] != null && parameterChoicesPojos[i].length > 0) {
                ObjectActionParameterAbstract.checkChoicesOrAutoCompleteType(
                        getSpecificationLoader(), parameterChoicesPojos[i], paramSpec);
                parameterChoicesAdapters[i] = new ObjectAdapter[parameterChoicesPojos[i].length];
                for (int j = 0; j < parameterChoicesPojos[i].length; j++) {
                    parameterChoicesAdapters[i][j] = adapterFor(parameterChoicesPojos[i][j]);
                }
            } else if (paramSpec.isNotCollection()) {
                parameterChoicesAdapters[i] = new ObjectAdapter[0];
            } else {
                throw new UnknownTypeException(paramSpec);
            }

            if (parameterChoicesAdapters[i].length == 0) {
                parameterChoicesAdapters[i] = null;
            }
        }

        return parameterChoicesAdapters;
    }


//    /**
//     * Internal API
//     */
//    @Override
//    public void setupBulkActionInvocationContext(final ObjectAdapter targetAdapter) {
//
//        final Object targetPojo = ObjectAdapter.Util.unwrap(targetAdapter);
//
//        final BulkFacet bulkFacet = getFacetHolder().getFacet(BulkFacet.class);
//        if (bulkFacet != null) {
//            final org.apache.isis.applib.services.actinvoc.ActionInvocationContext actionInvocationContext = getActionInvocationContext();
//            if (actionInvocationContext != null && actionInvocationContext.getInvokedOn() == null) {
//
//                actionInvocationContext.setInvokedOn(InvokedOn.OBJECT);
//                actionInvocationContext.setDomainObjects(Collections.singletonList(targetPojo));
//            }
//        }
//    }

    @Override
    public boolean isPrototype() {
        return getType().isPrototype();
    }

    /**
     * Internal API, called by the various implementations of {@link ObjectAction} ({@link ObjectActionDefault default},
     * {@link ObjectActionMixedIn mixed-in} and {@link ObjectActionContributee contributee}).
     */
    public void setupCommand(
            final ObjectAdapter targetAdapter,
            final ObjectAdapter[] argumentAdapters) {

        setupCommandTarget(targetAdapter, argumentAdapters);
        setupCommandMemberIdentifier();
        setupCommandMementoAndExecutionContext(targetAdapter, argumentAdapters);
    }

    private void setupCommandTarget(
            final ObjectAdapter targetAdapter,
            final ObjectAdapter[] argumentAdapters) {

        final String arguments = CommandUtil.argDescriptionFor(this, argumentAdapters);
        setupCommandTarget(targetAdapter, arguments);
    }

    private void setupCommandMementoAndExecutionContext(
            final ObjectAdapter targetAdapter,
            final ObjectAdapter[] argumentAdapters) {

        final CommandDtoServiceInternal commandDtoServiceInternal = getCommandDtoService();
        final List<ObjectAdapter> commandTargetAdapters =
                commandTargetAdaptersHolder.get() != null
                ? commandTargetAdaptersHolder.get()
                        : Collections.singletonList(targetAdapter);

                final CommandDto dto = commandDtoServiceInternal.asCommandDto(
                        commandTargetAdapters, this, argumentAdapters);

                setupCommandDtoAndExecutionContext(dto);

    }

<<<<<<< HEAD
    // -- toString
=======

    @Override
    public ObjectAdapter realTargetAdapter(final ObjectAdapter targetAdapter) {
        return targetAdapter;
    }

    //endregion

    //region > toString
>>>>>>> e9b0a63e

    @Override
    public String toString() {
        final StringBuffer sb = new StringBuffer();
        sb.append("Action [");
        sb.append(super.toString());
        sb.append(",type=");
        sb.append(getType());
        sb.append(",returns=");
        sb.append(getReturnType());
        sb.append(",parameters={");
        for (int i = 0; i < getParameterCount(); i++) {
            if (i > 0) {
                sb.append(",");
            }
            sb.append(getParameters().get(i).getSpecification().getShortIdentifier());
        }
        sb.append("}]");
        return sb.toString();
    }

}<|MERGE_RESOLUTION|>--- conflicted
+++ resolved
@@ -670,19 +670,12 @@
 
     }
 
-<<<<<<< HEAD
     // -- toString
-=======
 
     @Override
     public ObjectAdapter realTargetAdapter(final ObjectAdapter targetAdapter) {
         return targetAdapter;
     }
-
-    //endregion
-
-    //region > toString
->>>>>>> e9b0a63e
 
     @Override
     public String toString() {
