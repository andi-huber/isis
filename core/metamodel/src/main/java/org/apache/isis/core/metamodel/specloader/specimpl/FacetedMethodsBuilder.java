/*
 *  Licensed to the Apache Software Foundation (ASF) under one
 *  or more contributor license agreements.  See the NOTICE file
 *  distributed with this work for additional information
 *  regarding copyright ownership.  The ASF licenses this file
 *  to you under the Apache License, Version 2.0 (the
 *  "License"); you may not use this file except in compliance
 *  with the License.  You may obtain a copy of the License at
 *
 *        http://www.apache.org/licenses/LICENSE-2.0
 *
 *  Unless required by applicable law or agreed to in writing,
 *  software distributed under the License is distributed on an
 *  "AS IS" BASIS, WITHOUT WARRANTIES OR CONDITIONS OF ANY
 *  KIND, either express or implied.  See the License for the
 *  specific language governing permissions and limitations
 *  under the License.
 */

package org.apache.isis.core.metamodel.specloader.specimpl;

import java.lang.reflect.Method;
import java.util.ArrayList;
import java.util.Arrays;
import java.util.Collections;
import java.util.HashSet;
import java.util.List;
import java.util.Set;

import com.google.common.collect.Lists;
import com.google.common.collect.Maps;

import org.slf4j.Logger;
import org.slf4j.LoggerFactory;

import org.apache.isis.applib.annotation.Action;
import org.apache.isis.core.commons.exceptions.IsisException;
import org.apache.isis.core.commons.lang.ListExtensions;
import org.apache.isis.core.commons.lang.MethodUtil;
import org.apache.isis.core.commons.util.ToString;
import org.apache.isis.core.metamodel.exceptions.MetaModelException;
import org.apache.isis.core.metamodel.facetapi.FeatureType;
import org.apache.isis.core.metamodel.facetapi.MethodRemover;
import org.apache.isis.core.metamodel.facets.Annotations;
import org.apache.isis.core.metamodel.facets.FacetFactory;
import org.apache.isis.core.metamodel.facets.FacetFactory.ProcessClassContext;
import org.apache.isis.core.metamodel.facets.FacetedMethod;
import org.apache.isis.core.metamodel.facets.FacetedMethodParameter;
import org.apache.isis.core.metamodel.facets.actcoll.typeof.TypeOfFacet;
import org.apache.isis.core.metamodel.facets.object.facets.FacetsFacet;
import org.apache.isis.core.metamodel.methodutils.MethodScope;
import org.apache.isis.core.metamodel.spec.ObjectSpecification;
import org.apache.isis.core.metamodel.specloader.SpecificationLoader;
import org.apache.isis.core.metamodel.specloader.classsubstitutor.ClassSubstitutor;
import org.apache.isis.core.metamodel.specloader.facetprocessor.FacetProcessor;
import org.apache.isis.core.metamodel.specloader.traverser.SpecificationTraverser;

public class FacetedMethodsBuilder {

    private static final Logger LOG = LoggerFactory.getLogger(FacetedMethodsBuilder.class);

    private static final String GET_PREFIX = "get";
    private static final String IS_PREFIX = "is";

    private static final class FacetedMethodsMethodRemover implements MethodRemover {

        private final List<Method> methods;

        private FacetedMethodsMethodRemover(final List<Method> methods) {
            this.methods = methods;
        }

        @Override
        public void removeMethod(
                final MethodScope methodScope,
                final String methodName,
                final Class<?> returnType,
                final Class<?>[] parameterTypes) {
            MethodUtil.removeMethod(methods, methodScope, methodName, returnType, parameterTypes);
        }

        @Override
        public List<Method> removeMethods(
                final MethodScope methodScope,
                final String prefix,
                final Class<?> returnType,
                final boolean canBeVoid,
                final int paramCount) {
            return MethodUtil.removeMethods(methods, methodScope, prefix, returnType, canBeVoid, paramCount);
        }

        @Override
        public void removeMethod(final Method method) {
            if (method == null) {
                return;
            }
            for (int i = 0; i < methods.size(); i++) {
                if (methods.get(i) == null) {
                    continue;
                }
                if (methods.get(i).equals(method)) {
                    methods.set(i, null);
                }
            }
        }

        @Override
        public void removeMethods(final List<Method> methodsToRemove) {
            for (int i = 0; i < methods.size(); i++) {
                if (methods.get(i) == null) {
                    continue;
                }
                for (final Method method : methodsToRemove) {
                    if (methods.get(i).equals(method)) {
                        methods.set(i, null);
                        break;
                    }
                }
            }
        }
    }

    private final ObjectSpecificationAbstract spec;

    private final Class<?> introspectedClass;
    private final List<Method> methods;

    private List<FacetedMethod> associationFacetMethods;
    private List<FacetedMethod> actionFacetedMethods;

    private final FacetedMethodsMethodRemover methodRemover;

    private final FacetProcessor facetProcessor;

    private final SpecificationTraverser specificationTraverser = new SpecificationTraverser();
    private final ClassSubstitutor classSubstitutor = new ClassSubstitutor();

    private final SpecificationLoader specificationLoader;


    private final boolean explicitAnnotationsForActions;

    // ////////////////////////////////////////////////////////////////////////////
    // Constructor & finalize
    // ////////////////////////////////////////////////////////////////////////////

    public FacetedMethodsBuilder(
            final ObjectSpecificationAbstract spec,
            final FacetedMethodsBuilderContext facetedMethodsBuilderContext) {
        if (LOG.isDebugEnabled()) {
            LOG.debug("creating JavaIntrospector for {}", spec.getFullIdentifier());
        }

        this.spec = spec;
        this.introspectedClass = spec.getCorrespondingClass();
        this.methods = Arrays.asList(introspectedClass.getMethods());

        this.methodRemover = new FacetedMethodsMethodRemover(methods);

        this.facetProcessor = facetedMethodsBuilderContext.facetProcessor;
        this.specificationLoader = facetedMethodsBuilderContext.specificationLoader;

        this.explicitAnnotationsForActions = facetedMethodsBuilderContext.configService.getBoolean("isis.reflector.explicitAnnotations.action");

    }

    @Override
    protected void finalize() throws Throwable {
        super.finalize();
        if (LOG.isDebugEnabled()) {
            LOG.debug("finalizing inspector {}", this);
        }
    }

    // ////////////////////////////////////////////////////////////////////////////
    // Class and stuff immediately derived from class
    // ////////////////////////////////////////////////////////////////////////////

    private String getClassName() {
        return introspectedClass.getName();
    }

    // ////////////////////////////////////////////////////////////////////////////
    // introspect class
    // ////////////////////////////////////////////////////////////////////////////


    public void introspectClass() {
        if (LOG.isInfoEnabled()) {
            LOG.info("introspecting {}: class-level details", getClassName());
        }

        // process facets at object level
        // this will also remove some methods, such as the superclass methods.

        getFacetProcessor().process(introspectedClass, methodRemover, spec);

        // if this class has additional facets (as per @Facets), then process
        // them.
        final FacetsFacet facetsFacet = spec.getFacet(FacetsFacet.class);
        if (facetsFacet != null) {
            final Class<? extends FacetFactory>[] facetFactories = facetsFacet.facetFactories();
            for (final Class<? extends FacetFactory> facetFactorie : facetFactories) {
                FacetFactory facetFactory;
                try {
                    facetFactory = facetFactorie.newInstance();
                } catch (final InstantiationException | IllegalAccessException e) {
                    throw new IsisException(e);
                }
                getFacetProcessor().injectDependenciesInto(facetFactory);
                facetFactory.process(new ProcessClassContext(introspectedClass, methodRemover, spec));
            }
        }

    }

    // REVIEW: good news - looks like this hacky code is unused and so can be deleted.
    private static boolean isPrimitiveOrJdkOrJodaOrGuava(final Class<?> cls) {
        if(cls.isPrimitive()) {
            return true;
        }
        final String className = cls.getName();
        return className.startsWith("java.") || className.startsWith("javax.") || className.startsWith("org.joda") || className.startsWith("com.google.common");
    }

    // ////////////////////////////////////////////////////////////////////////////
    // introspect associations
    // ////////////////////////////////////////////////////////////////////////////

    /**
     * Returns a {@link List} of {@link FacetedMethod}s representing object
     * actions, lazily creating them first if required.
     */
    public List<FacetedMethod> getAssociationFacetedMethods() {
        if (associationFacetMethods == null) {
            associationFacetMethods = createAssociationFacetedMethods();
        }
        return associationFacetMethods;
    }

    private List<FacetedMethod> createAssociationFacetedMethods() {
        if (LOG.isDebugEnabled()) {
            LOG.debug("introspecting {}: properties and collections", getClassName());
        }
        final Set<Method> associationCandidateMethods = getFacetProcessor().findAssociationCandidateAccessors(methods, new HashSet<Method>());

        // Ensure all return types are known
        final List<Class<?>> typesToLoad = Lists.newArrayList();
        for (final Method method : associationCandidateMethods) {
            specificationTraverser.traverseTypes(method, typesToLoad);
        }
        getSpecificationLoader().loadSpecifications(typesToLoad, introspectedClass);

        // now create FacetedMethods for collections and for properties
        final List<FacetedMethod> associationFacetedMethods = Lists.newArrayList();

        findAndRemoveCollectionAccessorsAndCreateCorrespondingFacetedMethods(associationFacetedMethods);
        findAndRemovePropertyAccessorsAndCreateCorrespondingFacetedMethods(associationFacetedMethods);

        return Collections.unmodifiableList(associationFacetedMethods);
    }

    private void findAndRemoveCollectionAccessorsAndCreateCorrespondingFacetedMethods(final List<FacetedMethod> associationPeers) {
        final List<Method> collectionAccessors = Lists.newArrayList();
        getFacetProcessor().findAndRemoveCollectionAccessors(methodRemover, collectionAccessors);
        createCollectionFacetedMethodsFromAccessors(collectionAccessors, associationPeers);
    }

    /**
     * Since the value properties and collections have already been processed,
     * this will pick up the remaining reference properties.
     */
    private void findAndRemovePropertyAccessorsAndCreateCorrespondingFacetedMethods(final List<FacetedMethod> fields) {
        final List<Method> propertyAccessors = Lists.newArrayList();
        getFacetProcessor().findAndRemovePropertyAccessors(methodRemover, propertyAccessors);

        findAndRemovePrefixedNonVoidMethods(MethodScope.OBJECT, GET_PREFIX, Object.class, 0, propertyAccessors);
        findAndRemovePrefixedNonVoidMethods(MethodScope.OBJECT, IS_PREFIX, Boolean.class, 0, propertyAccessors);

        createPropertyFacetedMethodsFromAccessors(propertyAccessors, fields);
    }

    private void createCollectionFacetedMethodsFromAccessors(
            final List<Method> accessorMethods,
            final List<FacetedMethod> facetMethodsToAppendto) {
        for (final Method accessorMethod : accessorMethods) {
            if (LOG.isDebugEnabled()) {
                LOG.debug("  identified accessor method representing collection: {}", accessorMethod);
            }

            // create property and add facets
            final FacetedMethod facetedMethod = FacetedMethod.createForCollection(introspectedClass, accessorMethod);
            getFacetProcessor().process(introspectedClass, accessorMethod, methodRemover, facetedMethod, FeatureType.COLLECTION);

            // figure out what the type is
            Class<?> elementType = Object.class;
            final TypeOfFacet typeOfFacet = facetedMethod.getFacet(TypeOfFacet.class);
            if (typeOfFacet != null) {
                elementType = typeOfFacet.value();
            }
            facetedMethod.setType(elementType);

            // skip if class substitutor says so.
            if (classSubstitutor.getClass(elementType) == null) {
                continue;
            }

            facetMethodsToAppendto.add(facetedMethod);
        }
    }

    private void createPropertyFacetedMethodsFromAccessors(
            final List<Method> accessorMethods,
            final List<FacetedMethod> facetedMethodsToAppendto) throws MetaModelException {

        for (final Method accessorMethod : accessorMethods) {
            LOG.debug("  identified accessor method representing property: {}", accessorMethod);

            final Class<?> returnType = accessorMethod.getReturnType();

            // skip if class strategy says so.
            if (classSubstitutor.getClass(returnType) == null) {
                continue;
            }

            // create a 1:1 association peer
            final FacetedMethod facetedMethod = FacetedMethod.createForProperty(introspectedClass, accessorMethod);

            // process facets for the 1:1 association
            getFacetProcessor().process(introspectedClass, accessorMethod, methodRemover, facetedMethod, FeatureType.PROPERTY);

            facetedMethodsToAppendto.add(facetedMethod);
        }
    }

    // ////////////////////////////////////////////////////////////////////////////
    // introspect actions
    // ////////////////////////////////////////////////////////////////////////////

    /**
     * Returns a {@link List} of {@link FacetedMethod}s representing object
     * actions, lazily creating them first if required.
     */
    public List<FacetedMethod> getActionFacetedMethods() {
        if (actionFacetedMethods == null) {
            actionFacetedMethods = findActionFacetedMethods(MethodScope.OBJECT);
        }
        return actionFacetedMethods;
    }

    private enum RecognisedHelpersStrategy {
        SKIP, DONT_SKIP;
        public boolean skip() {
            return this == SKIP;
        }
    }

    /**
     * REVIEW: I'm not sure why we do two passes here.
     * 
     * <p>
     * Perhaps it's important to skip helpers first. I doubt it, though.
     */
    private List<FacetedMethod> findActionFacetedMethods(
            final MethodScope methodScope) {
        if (LOG.isDebugEnabled()) {
            LOG.debug("introspecting {}: actions", getClassName());
        }
        final List<FacetedMethod> actionFacetedMethods1 = findActionFacetedMethods(methodScope, RecognisedHelpersStrategy.SKIP);
        final List<FacetedMethod> actionFacetedMethods2 = findActionFacetedMethods(methodScope, RecognisedHelpersStrategy.DONT_SKIP);
        return ListExtensions.combineWith(actionFacetedMethods1, actionFacetedMethods2);
    }

    private List<FacetedMethod> findActionFacetedMethods(
            final MethodScope methodScope,
            final RecognisedHelpersStrategy recognisedHelpersStrategy) {
        
        if (LOG.isDebugEnabled()) {
            LOG.debug("  looking for action methods");
        }

        final List<FacetedMethod> actionFacetedMethods = Lists.newArrayList();

        for (int i = 0; i < methods.size(); i++) {
            final Method method = methods.get(i);
            if (method == null) {
                continue;
            }
            final FacetedMethod actionPeer = findActionFacetedMethod(methodScope, recognisedHelpersStrategy, method);
            if (actionPeer != null) {
                methods.set(i, null);
                actionFacetedMethods.add(actionPeer);
            }
        }

        return actionFacetedMethods;
    }

    private FacetedMethod findActionFacetedMethod(
            final MethodScope methodScope,
            final RecognisedHelpersStrategy recognisedHelpersStrategy,
            final Method actionMethod) {

        if (!representsAction(actionMethod, methodScope, recognisedHelpersStrategy)) {
            return null;
        }

        // build action
        return createActionFacetedMethod(actionMethod);
    }

    private FacetedMethod createActionFacetedMethod(
            final Method actionMethod) {
        
        if (!isAllParamTypesValid(actionMethod)) {
            return null;
        }

        final FacetedMethod action = FacetedMethod.createForAction(introspectedClass, actionMethod, getSpecificationLoader());

        // process facets on the action & parameters
        getFacetProcessor().process(introspectedClass, actionMethod, methodRemover, action, FeatureType.ACTION);

        final List<FacetedMethodParameter> actionParams = action.getParameters();
        for (int j = 0; j < actionParams.size(); j++) {
            getFacetProcessor().processParams(introspectedClass, actionMethod, j, methodRemover, actionParams.get(j));
        }

        return action;
    }

    private boolean isAllParamTypesValid(final Method actionMethod) {
        for (final Class<?> paramType : actionMethod.getParameterTypes()) {
            final ObjectSpecification paramSpec = getSpecificationLoader().loadSpecification(paramType);
            if (paramSpec == null) {
                return false;
            }
        }
        return true;
    }

    private boolean representsAction(
            final Method actionMethod, 
            final MethodScope methodScope, 
            final RecognisedHelpersStrategy recognisedHelpersStrategy) {

        if (!MethodUtil.inScope(actionMethod, methodScope)) {
            return false;
        }

        final List<Class<?>> typesToLoad = new ArrayList<Class<?>>();
        specificationTraverser.traverseTypes(actionMethod, typesToLoad);

        final boolean anyLoadedAsNull = getSpecificationLoader().loadSpecifications(typesToLoad);
        if (anyLoadedAsNull) {
            return false;
        }

        if (!loadParamSpecs(actionMethod)) {
            return false;
        }

        if (getFacetProcessor().recognizes(actionMethod)) {
            // a bit of a hack
            if (actionMethod.getName().startsWith("set")) {
                return false;
            }
            if (recognisedHelpersStrategy.skip()) {
                LOG.debug("  skipping possible helper method {0}", actionMethod);
                return false;
            }
        }

        if(explicitActionAnnotationConfigured()) {
            if(!Annotations.isAnnotationPresent(actionMethod, Action.class)) {
                return false;
            }
        }
        LOG.debug("  identified action {0}", actionMethod);
        return true;
    }

    private boolean explicitActionAnnotationConfigured() {
        return explicitAnnotationsForActions;
    }

    private boolean loadParamSpecs(final Method actionMethod) {
        final Class<?>[] parameterTypes = actionMethod.getParameterTypes();
        return loadParamSpecs(parameterTypes);
    }

    private boolean loadParamSpecs(final Class<?>[] parameterTypes) {
        final int numParameters = parameterTypes.length;
        for (int j = 0; j < numParameters; j++) {
            final ObjectSpecification paramSpec = getSpecificationLoader().loadSpecification(parameterTypes[j]);
            if (paramSpec == null) {
                return false;
            }
        }
        return true;
    }


    // ////////////////////////////////////////////////////////////////////////////
<<<<<<< HEAD
    // introspect class post processing
    // ////////////////////////////////////////////////////////////////////////////

    public void introspectClassPostProcessing() {
        if (LOG.isDebugEnabled()) {
            LOG.debug("introspecting {0}: class-level post-processing", getClassName());
        }

        getFacetProcessor().processPost(introspectedClass, methodRemover, spec);
    }

    // ////////////////////////////////////////////////////////////////////////////
=======
>>>>>>> 392d475a
    // Helpers for finding and removing methods.
    // ////////////////////////////////////////////////////////////////////////////

    /**
     * As per {@link #findAndRemovePrefixedNonVoidMethods(org.apache.isis.core.metamodel.methodutils.MethodScope, String, Class, int, java.util.List)},
     * but appends to provided {@link List} (collecting parameter pattern).
     */
    private void findAndRemovePrefixedNonVoidMethods(
            final MethodScope methodScope, 
            final String prefix, 
            final Class<?> returnType, 
            final int paramCount, 
            final List<Method> methodListToAppendTo) {
        final List<Method> matchingMethods = findAndRemovePrefixedMethods(methodScope, prefix, returnType, false, paramCount);
        methodListToAppendTo.addAll(matchingMethods);
    }

    /**
     * Searches for all methods matching the prefix and returns them, also
     * removing it from the {@link #methods array of methods} if found.
     */
    private List<Method> findAndRemovePrefixedMethods(
            final MethodScope methodScope, 
            final String prefix, 
            final Class<?> returnType, 
            final boolean canBeVoid, 
            final int paramCount) {
        return MethodUtil.removeMethods(methods, methodScope, prefix, returnType, canBeVoid, paramCount);
    }

    // ////////////////////////////////////////////////////////////////////////////
    // toString
    // ////////////////////////////////////////////////////////////////////////////

    @Override
    public String toString() {
        final ToString str = new ToString(this);
        str.append("class", getClassName());
        return str.toString();
    }

    // ////////////////////////////////////////////////////////////////////////////
    // Dependencies
    // ////////////////////////////////////////////////////////////////////////////

    private SpecificationLoader getSpecificationLoader() {
        return specificationLoader;
    }

    private FacetProcessor getFacetProcessor() {
        return facetProcessor;
    }

}<|MERGE_RESOLUTION|>--- conflicted
+++ resolved
@@ -502,21 +502,6 @@
 
 
     // ////////////////////////////////////////////////////////////////////////////
-<<<<<<< HEAD
-    // introspect class post processing
-    // ////////////////////////////////////////////////////////////////////////////
-
-    public void introspectClassPostProcessing() {
-        if (LOG.isDebugEnabled()) {
-            LOG.debug("introspecting {0}: class-level post-processing", getClassName());
-        }
-
-        getFacetProcessor().processPost(introspectedClass, methodRemover, spec);
-    }
-
-    // ////////////////////////////////////////////////////////////////////////////
-=======
->>>>>>> 392d475a
     // Helpers for finding and removing methods.
     // ////////////////////////////////////////////////////////////////////////////
 
