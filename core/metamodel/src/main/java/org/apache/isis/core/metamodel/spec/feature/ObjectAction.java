/* Licensed to the Apache Software Foundation (ASF) under one
 * or more contributor license agreements. See the NOTICE file
 * distributed with this work for additional information
 * regarding copyright ownership. The ASF licenses this file
 * to you under the Apache License, Version 2.0 (the
 * "License"); you may not use this file except in compliance
 * with the License. You may obtain a copy of the License at
 * 
 * http://www.apache.org/licenses/LICENSE-2.0
 * 
 * Unless required by applicable law or agreed to in writing,
 * software distributed under the License is distributed on an
 * "AS IS" BASIS, WITHOUT WARRANTIES OR CONDITIONS OF ANY
 * KIND, either express or implied. See the License for the
 * specific language governing permissions and limitations
 * under the License. */

package org.apache.isis.core.metamodel.spec.feature;

import java.util.Collections;
import java.util.Comparator;
import java.util.List;
import java.util.stream.Collectors;

import javax.annotation.Nullable;

import com.google.common.base.Objects;
import com.google.common.base.Predicate;
import com.google.common.base.Strings;
import com.google.common.collect.FluentIterable;
import com.google.common.collect.Lists;

import org.apache.isis.applib.Identifier;
import org.apache.isis.applib.annotation.ActionLayout;
import org.apache.isis.applib.annotation.InvokeOn;
import org.apache.isis.applib.annotation.PromptStyle;
import org.apache.isis.applib.annotation.SemanticsOf;
import org.apache.isis.applib.annotation.Where;
import org.apache.isis.applib.internal.base._NullSafe;
import org.apache.isis.applib.internal.base._Strings;
import org.apache.isis.applib.value.Blob;
import org.apache.isis.applib.value.Clob;
import org.apache.isis.core.metamodel.adapter.ObjectAdapter;
import org.apache.isis.core.metamodel.consent.Consent;
import org.apache.isis.core.metamodel.consent.InteractionInitiatedBy;
import org.apache.isis.core.metamodel.deployment.DeploymentCategory;
<<<<<<< HEAD
=======
import org.apache.isis.core.metamodel.facetapi.Facet;
import org.apache.isis.core.metamodel.facetapi.FacetFilters;
import org.apache.isis.core.metamodel.facets.actions.action.associateWith.AssociatedWithFacet;
>>>>>>> bc7253b3
import org.apache.isis.core.metamodel.facets.actions.action.invocation.ActionInvocationFacet;
import org.apache.isis.core.metamodel.facets.actions.bulk.BulkFacet;
import org.apache.isis.core.metamodel.facets.actions.position.ActionPositionFacet;
import org.apache.isis.core.metamodel.facets.all.named.NamedFacet;
import org.apache.isis.core.metamodel.facets.members.cssclass.CssClassFacet;
import org.apache.isis.core.metamodel.facets.members.cssclassfa.CssClassFaFacet;
import org.apache.isis.core.metamodel.facets.members.cssclassfa.CssClassFaPosition;
import org.apache.isis.core.metamodel.facets.members.order.MemberOrderFacet;
import org.apache.isis.core.metamodel.facets.object.promptStyle.PromptStyleFacet;
import org.apache.isis.core.metamodel.facets.object.wizard.WizardFacet;
import org.apache.isis.core.metamodel.layout.memberorderfacet.MemberOrderFacetComparator;
import org.apache.isis.core.metamodel.spec.ActionType;
import org.apache.isis.core.metamodel.spec.ObjectSpecification;

public interface ObjectAction extends ObjectMember {

    //region > getSemantics, getOnType
    /**
     * The semantics of this action.
     */
    SemanticsOf getSemantics();

    /**
     * Returns the specification for the type of object that this action can be
     * invoked upon.
     */
    ObjectSpecification getOnType();
    //endregion

    //region > getType, isPrototype

    ActionType getType();

    boolean isPrototype();

    //endregion

    //region > ReturnType
    /**
     * Returns the specifications for the return type.
     */
    ObjectSpecification getReturnType();

    /**
     * Returns <tt>true</tt> if the represented action returns a non-void object,
     * else returns false.
     */
    boolean hasReturn();

    //endregion

    //region > execute, executeWithRuleChecking

    /**
     * Invokes the action's method on the target object given the specified set
     * of parameters, checking the visibility, usability and validity first.
     *
     * @param mixedInAdapter - will be null for regular actions, and for mixin actions.  When a mixin action invokes its underlying mixedIn action, then will be populated (so that the ActionDomainEvent can correctly provide the underlying mixin)
     */
    ObjectAdapter executeWithRuleChecking(
            final ObjectAdapter target,
            final ObjectAdapter mixedInAdapter,
            final ObjectAdapter[] parameters,
            final InteractionInitiatedBy interactionInitiatedBy,
            final Where where) throws AuthorizationException;

    /**
     * Invokes the action's method on the target object given the specified set
     * of parameters.
     *
     * @param mixedInAdapter - will be null for regular actions, and for mixin actions.  When a mixin action invokes its underlying mixedIn action, then will be populated (so that the ActionDomainEvent can correctly provide the underlying mixin)
     */
    ObjectAdapter execute(
            ObjectAdapter targetAdapter,
            ObjectAdapter mixedInAdapter,
            ObjectAdapter[] parameters,
            final InteractionInitiatedBy interactionInitiatedBy);

    //endregion

    //region > isProposedArgumentSetValid

    /**
     * Whether the provided argument set is valid, represented as a {@link Consent}.
     */
    Consent isProposedArgumentSetValid(
            ObjectAdapter object,
            ObjectAdapter[] proposedArguments,
            final InteractionInitiatedBy interactionInitiatedBy);

    //endregion

    //region > Parameters (declarative)

    /**
     * Returns the number of parameters used by this method.
     */
    int getParameterCount();

    /**
     * Returns set of parameter information.
     *
     * <p>
     * Implementations may build this array lazily or eagerly as required.
     *
     * @return
     */
    List<ObjectActionParameter> getParameters();

    /**
     * Returns the {@link ObjectSpecification type} of each of the {@link #getParameters() parameters}.
     */
    List<ObjectSpecification> getParameterTypes();

    /**
     * Returns set of parameter information matching the supplied filter.
     *
     * @return
     */
    List<ObjectActionParameter> getParameters(
            @SuppressWarnings("deprecation") Predicate<ObjectActionParameter> predicate);

    /**
     * Returns the parameter with provided id.
     */
    ObjectActionParameter getParameterById(String paramId);

    /**
     * Returns the parameter with provided name.
     */
    ObjectActionParameter getParameterByName(String paramName);

    //endregion

    //region > Parameters (per instance)

    /**
     * Returns the defaults references/values to be used for the action.
     */
    ObjectAdapter[] getDefaults(ObjectAdapter target);

    /**
     * Returns a list of possible references/values for each parameter, which
     * the user can choose from.
     */
    ObjectAdapter[][] getChoices(
            final ObjectAdapter target,
            final InteractionInitiatedBy interactionInitiatedBy);

    //endregion

    //region > setupBulkActionInvocationContext
    /**
     * internal API, called by {@link ActionInvocationFacet} if the action is actually executed (ie in the foreground).
     */
    void setupBulkActionInvocationContext(
            final ObjectAdapter targetAdapter);


    //endregion

    //region > Util
    public static final class Util {

        final static MemberOrderFacetComparator memberOrderFacetComparator = new MemberOrderFacetComparator(false);

        private Util() {
        }

        public static String nameFor(final ObjectAction objAction) {
            final String actionName = objAction.getName();
            if (actionName != null) {
                return actionName;
            }
            final NamedFacet namedFacet = objAction.getFacet(NamedFacet.class);
            if (namedFacet != null) {
                return namedFacet.value();
            }
            return "(no name)";
        }

        public static SemanticsOf semanticsOf(final ObjectAction objectAction) {
        	return objectAction.getSemantics();
        }
        
        public static boolean isAreYouSureSemantics(final ObjectAction objectAction) {
        	return semanticsOf(objectAction).isAreYouSure();
        }
        
        public static boolean isNonIdempotent(ObjectAction objectAction) {
        	return !semanticsOf(objectAction).isIdempotentInNature();
    	}
        
        public static boolean isNoParameters(ObjectAction objectAction) {
        	return objectAction.getParameterCount()==0;
		}
        
        public static boolean returnsBlobOrClob(final ObjectAction objectAction) {
            final ObjectSpecification returnType = objectAction.getReturnType();
            if (returnType != null) {
                Class<?> cls = returnType.getCorrespondingClass();
                if (Blob.class.isAssignableFrom(cls) || Clob.class.isAssignableFrom(cls)) {
                    return true;
                }
            }
            return false;
        }

        public static String actionIdentifierFor(final ObjectAction action) {
            @SuppressWarnings("unused")
            final Identifier identifier = action.getIdentifier();

            final String className = action.getOnType().getShortIdentifier();
            final String actionId = action.getId();
            return className + "-" + actionId;
        }

        public static String descriptionOf(ObjectAction action) {
            return action.getDescription();
        }

        public static ActionLayout.Position actionLayoutPositionOf(ObjectAction action) {
            final ActionPositionFacet layoutFacet = action.getFacet(ActionPositionFacet.class);
            return layoutFacet != null ? layoutFacet.position() : ActionLayout.Position.BELOW;
        }

        public static String cssClassFaFor(final ObjectAction action) {
            final CssClassFaFacet cssClassFaFacet = action.getFacet(CssClassFaFacet.class);
            return cssClassFaFacet != null ? cssClassFaFacet.value() : null;
        }

        public static CssClassFaPosition cssClassFaPositionFor(final ObjectAction action) {
            CssClassFaFacet facet = action.getFacet(CssClassFaFacet.class);
            return facet != null ? facet.getPosition() : CssClassFaPosition.LEFT;
        }

        public static String cssClassFor(final ObjectAction action, final ObjectAdapter objectAdapter) {
            final CssClassFacet cssClassFacet = action.getFacet(CssClassFacet.class);
            return cssClassFacet != null ? cssClassFacet.cssClass(objectAdapter) : null;
        }


        public static List<ObjectAction> findTopLevel(
                final ObjectAdapter adapter,
                final DeploymentCategory deploymentCategory) {
            final List<ObjectAction> topLevelActions = Lists.newArrayList();

            addTopLevelActions(adapter, ActionType.USER, topLevelActions);
            if(deploymentCategory.isPrototyping()) {
                addTopLevelActions(adapter, ActionType.PROTOTYPE, topLevelActions);
            }
            return topLevelActions;
        }

        static void addTopLevelActions(
                final ObjectAdapter adapter,
                final ActionType actionType,
                final List<ObjectAction> topLevelActions) {

            final ObjectSpecification adapterSpec = adapter.getSpecification();

            @SuppressWarnings({ "unchecked", "deprecation" })
            Predicate<ObjectAction> predicate = com.google.common.base.Predicates
                    .and(ObjectAction.Predicates.memberOrderNotAssociationOf(adapterSpec),
                            ObjectAction.Predicates.dynamicallyVisible(adapter, InteractionInitiatedBy.USER, Where.ANYWHERE),
                            ObjectAction.Predicates.notBulkOnly(), ObjectAction.Predicates.excludeWizardActions(adapterSpec));

            final List<ObjectAction> userActions = adapterSpec.getObjectActions(actionType, Contributed.INCLUDED,
                    predicate);
            topLevelActions.addAll(userActions);
        }


        public static List<ObjectAction> findForAssociation(
                final ObjectAdapter adapter,
                final ObjectAssociation association, final DeploymentCategory deploymentCategory) {
            final List<ObjectAction> associatedActions = Lists.newArrayList();

            addActions(adapter, ActionType.USER, association, associatedActions);
            if(deploymentCategory.isPrototyping()) {
                addActions(adapter, ActionType.PROTOTYPE, association, associatedActions);
            }

            Collections.sort(associatedActions, new Comparator<ObjectAction>() {

                @Override
                public int compare(ObjectAction o1, ObjectAction o2) {
                    final MemberOrderFacet m1 = o1.getFacet(MemberOrderFacet.class);
                    final MemberOrderFacet m2 = o2.getFacet(MemberOrderFacet.class);
                    return memberOrderFacetComparator.compare(m1, m2);
                }
            });
            return associatedActions;
        }

        static List<ObjectAction> addActions(
                final ObjectAdapter adapter,
                final ActionType type,
                final ObjectAssociation association, final List<ObjectAction> associatedActions) {
            final ObjectSpecification objectSpecification = adapter.getSpecification();

            @SuppressWarnings({ "unchecked", "deprecation" })
            Predicate<ObjectAction> predicate = com.google.common.base.Predicates
                    .and(ObjectAction.Predicates.memberOrderOf(association), ObjectAction.Predicates.notBulkOnly(),
                            ObjectAction.Predicates.excludeWizardActions(objectSpecification));

            final List<ObjectAction> userActions = objectSpecification.getObjectActions(type, Contributed.INCLUDED,
                    predicate);
            associatedActions.addAll(userActions);
            return userActions;
        }

        public static PromptStyle promptStyleFor(final ObjectAction objectAction) {
            PromptStyleFacet facet = objectAction.getFacet(PromptStyleFacet.class);
            if(facet == null) {
                // don't think this can occur, see PromptStyleFallback
                return PromptStyle.INLINE;
            }
            final PromptStyle promptStyle = facet.value();
            if(promptStyle == PromptStyle.AS_CONFIGURED) {
                // don't think this can occur, see PromptStyleConfiguration
                return PromptStyle.INLINE;
            }
            return promptStyle;
        }
    }

    //endregion

    //region > Predicates

    public static final class Predicates {

        private Predicates() {
        }

        public static Predicate<ObjectAction> associatedWith(final ObjectAssociation objectAssociation) {
            return new AssociatedWith(objectAssociation);
        }

        public static Predicate<ObjectAction> associatedWithAndWithCollectionParameterFor(
                final OneToManyAssociation collection) {

            final ObjectSpecification collectionTypeOfSpec = collection.getSpecification();

            return com.google.common.base.Predicates.and(
                    new AssociatedWith(collection),
                    new HasParameterMatching(
                        new ObjectActionParameter.Predicates.CollectionParameter(collectionTypeOfSpec)
                    )
            );
        }

        public static class AssociatedWith implements Predicate<ObjectAction> {
            private final String memberId;
            private final String memberName;

            public AssociatedWith(final ObjectAssociation objectAssociation) {
                this.memberId = objectAssociation.getId();
                this.memberName = objectAssociation.getName();
            }

            @Override
            public boolean apply(final ObjectAction objectAction) {
                final AssociatedWithFacet associatedWithFacet = objectAction.getFacet(AssociatedWithFacet.class);
                if(associatedWithFacet == null) {
                    return false;
                }
                final String associatedMemberName = associatedWithFacet.value();
                if (associatedMemberName == null) {
                    return false;
                }
                final String memberOrderNameLowerCase = associatedMemberName.toLowerCase();
                return memberName != null && Objects.equal(memberName.toLowerCase(), memberOrderNameLowerCase) ||
                       memberId   != null && Objects.equal(memberId.toLowerCase(), memberOrderNameLowerCase);
            }
        }

        public static class HasParameterMatching implements Predicate<ObjectAction> {
            private final Predicate<ObjectActionParameter> parameterPredicate;
            public HasParameterMatching(final Predicate<ObjectActionParameter> parameterPredicate) {
                this.parameterPredicate = parameterPredicate;
            }

            @Override
            public boolean apply(@Nullable final ObjectAction objectAction) {
                return FluentIterable
                        .from(objectAction.getParameters())
                        .anyMatch(parameterPredicate);
            }
        }

        public static com.google.common.base.Predicate ofType(final ActionType type) {
            return new Predicate<ObjectAction>() {
                @Override
                public boolean apply(ObjectAction oa) {
                    return oa.getType() == type;
                }
            };
        }

        public static com.google.common.base.Predicate bulk() {
            return new Predicate<ObjectAction>() {

                @Override
                public boolean apply(ObjectAction oa) {

                    final BulkFacet bulkFacet = oa.getFacet(BulkFacet.class);
                    if(bulkFacet == null || bulkFacet.isNoop() || bulkFacet.value() == InvokeOn.OBJECT_ONLY) {
                        return false;
                    }
                    if (oa.getParameterCount() != 0) {
                        return false;
                    }

                    // currently don't support returning Blobs or Clobs
                    // (because haven't figured out how to rerender the current page, but also to do a download)
                    ObjectSpecification returnSpec = oa.getReturnType();
                    if (returnSpec != null) {
                        Class<?> returnType = returnSpec.getCorrespondingClass();
                        if (returnType == Blob.class || returnType == Clob.class) {
                            return false;
                        }
                    }
                    return true;
                }
            };
        }

        public static Predicate<ObjectAction> dynamicallyVisible(
                final ObjectAdapter target,
                final InteractionInitiatedBy interactionInitiatedBy,
                final Where where) {
            return new Predicate<ObjectAction>() {
                @Override
                public boolean apply(final ObjectAction objectAction) {
                    final Consent visible = objectAction.isVisible(target, interactionInitiatedBy, where);
                    return visible.isAllowed();
                }
            };
        }

        public static Predicate<ObjectAction> notBulkOnly() {
            return new Predicate<ObjectAction>() {

                @Override
                public boolean apply(ObjectAction t) {
                    BulkFacet facet = t.getFacet(BulkFacet.class);
                    return facet == null || facet.value() != InvokeOn.COLLECTION_ONLY;
                }
            };
        }

        public static Predicate<ObjectAction> excludeWizardActions(final ObjectSpecification objectSpecification) {
            return com.google.common.base.Predicates.not(wizardActions(objectSpecification));
            // return wizardActions(objectSpecification);
        }

        private static Predicate<ObjectAction> wizardActions(final ObjectSpecification objectSpecification) {
            return new Predicate<ObjectAction>() {
                @Override
                public boolean apply(ObjectAction input) {
                    if (objectSpecification == null) {
                        return false;
                    }
                    final WizardFacet wizardFacet = objectSpecification.getFacet(WizardFacet.class);
                    return wizardFacet != null && wizardFacet.isWizardAction(input);
                }
            };
        }

        public static Predicate<ObjectAction> memberOrderOf(ObjectAssociation association) {
            final String assocName = association.getName();
            final String assocId = association.getId();
            return new Predicate<ObjectAction>() {

                @Override
                public boolean apply(ObjectAction t) {
                    final MemberOrderFacet memberOrderFacet = t.getFacet(MemberOrderFacet.class);
                    if (memberOrderFacet == null || Strings.isNullOrEmpty(memberOrderFacet.name())) {
                        return false;
                    }
                    final String memberOrderName = memberOrderFacet.name().toLowerCase();
                    if (Strings.isNullOrEmpty(memberOrderName)) {
                        return false;
                    }
                    return memberOrderName.equalsIgnoreCase(assocName) || memberOrderName.equalsIgnoreCase(assocId);
                }
            };
        }

        public static Predicate<ObjectAction> memberOrderNotAssociationOf(final ObjectSpecification adapterSpec) {

            final List<ObjectAssociation> associations = adapterSpec.getAssociations(Contributed.INCLUDED);
            
            final List<String> associationNames = _NullSafe.stream(associations)
            		.map(ObjectAssociation::getName)
            		.map(_Strings::lower)
            		.collect(Collectors.toList());
            		
            final List<String> associationIds = _NullSafe.stream(associations) 
            		.map(ObjectAssociation::getId)
            		.map(_Strings::lower)
            		.collect(Collectors.toList());

            return new Predicate<ObjectAction>() {

                @Override
                public boolean apply(ObjectAction t) {
                    final MemberOrderFacet memberOrderFacet = t.getFacet(MemberOrderFacet.class);
                    if (memberOrderFacet == null || Strings.isNullOrEmpty(memberOrderFacet.name())) {
                        return true;
                    }
                    String memberOrderName = memberOrderFacet.name().toLowerCase();
                    if (Strings.isNullOrEmpty(memberOrderName)) {
                        return false;
                    }
                    return !associationNames.contains(memberOrderName) && !associationIds.contains(memberOrderName);
                }
            };
        }
    }

    //endregion

}<|MERGE_RESOLUTION|>--- conflicted
+++ resolved
@@ -22,8 +22,6 @@
 import java.util.List;
 import java.util.stream.Collectors;
 
-import javax.annotation.Nullable;
-
 import com.google.common.base.Objects;
 import com.google.common.base.Predicate;
 import com.google.common.base.Strings;
@@ -44,12 +42,7 @@
 import org.apache.isis.core.metamodel.consent.Consent;
 import org.apache.isis.core.metamodel.consent.InteractionInitiatedBy;
 import org.apache.isis.core.metamodel.deployment.DeploymentCategory;
-<<<<<<< HEAD
-=======
-import org.apache.isis.core.metamodel.facetapi.Facet;
-import org.apache.isis.core.metamodel.facetapi.FacetFilters;
 import org.apache.isis.core.metamodel.facets.actions.action.associateWith.AssociatedWithFacet;
->>>>>>> bc7253b3
 import org.apache.isis.core.metamodel.facets.actions.action.invocation.ActionInvocationFacet;
 import org.apache.isis.core.metamodel.facets.actions.bulk.BulkFacet;
 import org.apache.isis.core.metamodel.facets.actions.position.ActionPositionFacet;
@@ -435,7 +428,7 @@
             }
 
             @Override
-            public boolean apply(@Nullable final ObjectAction objectAction) {
+            public boolean apply(final ObjectAction objectAction) {
                 return FluentIterable
                         .from(objectAction.getParameters())
                         .anyMatch(parameterPredicate);
