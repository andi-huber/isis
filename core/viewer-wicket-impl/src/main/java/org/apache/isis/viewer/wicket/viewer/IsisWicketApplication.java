--- conflicted
+++ resolved
@@ -455,13 +455,8 @@
     protected static String readLines(final URL resource, final String fallback) {
         try {
             List<String> readLines = Resources.readLines(resource, Charsets.UTF_8);
-<<<<<<< HEAD
             return String.join("\n", readLines);
-        } catch (IOException | IllegalArgumentException e) {
-=======
-            return Joiner.on("\n").join(readLines);
         } catch (Exception e) {
->>>>>>> ee9bdef0
             return fallback;
         }
     }
