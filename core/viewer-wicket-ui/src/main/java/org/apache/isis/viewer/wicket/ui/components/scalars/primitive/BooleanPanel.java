--- conflicted
+++ resolved
@@ -32,11 +32,7 @@
 import org.apache.isis.core.metamodel.adapter.ObjectAdapter;
 import org.apache.isis.core.metamodel.facets.objectvalue.labelat.LabelAtFacet;
 import org.apache.isis.core.metamodel.spec.ObjectSpecification;
-<<<<<<< HEAD
 import org.apache.isis.core.runtime.persistence.adapter.PojoAdapter;
-import org.apache.isis.viewer.wicket.model.models.EntityModel;
-=======
->>>>>>> 0c31977d
 import org.apache.isis.viewer.wicket.model.models.ScalarModel;
 import org.apache.isis.viewer.wicket.ui.components.scalars.ScalarPanelAbstract2;
 import org.apache.isis.viewer.wicket.ui.components.widgets.bootstrap.FormGroup;
@@ -107,15 +103,9 @@
     @Override
     protected InlinePromptConfig getInlinePromptConfig() {
         return InlinePromptConfig.supportedAndHide(
-<<<<<<< HEAD
-                scalarModel.getMode() == EntityModel.Mode.EDIT || scalarModel.hasActionWithInlineAsIfEdit() ||
-                scalarModel.getKind() == ScalarModel.Kind.PARAMETER
+                // TODO: not sure why this is needed when the other subtypes have no similar guard...
+                scalarModel.mustBeEditable()
                 ? this.checkBox
-=======
-                // TODO: not sure why this is needed when the other subtypes have no similar guard...
-                scalarModel.mustBeEditable(getDeploymentCategory())
-                        ? this.checkBox
->>>>>>> 0c31977d
                         : null
                 );
     }
