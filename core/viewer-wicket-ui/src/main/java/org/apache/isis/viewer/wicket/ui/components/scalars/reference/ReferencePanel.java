--- conflicted
+++ resolved
@@ -21,6 +21,7 @@
 
 import java.util.List;
 
+import org.apache.wicket.AttributeModifier;
 import org.apache.wicket.Component;
 import org.apache.wicket.MarkupContainer;
 import org.apache.wicket.ajax.AjaxRequestTarget;
@@ -228,8 +229,6 @@
         Tooltips.addTooltip(entityLink, disableReason);
     }
 
-<<<<<<< HEAD
-=======
     @Override
     protected void onDisabled(final String disableReason, final AjaxRequestTarget target) {
         super.onDisabled(disableReason, target);
@@ -247,7 +246,6 @@
     }
 
 
->>>>>>> def8ba48
 
     // //////////////////////////////////////
     // syncWithInput
