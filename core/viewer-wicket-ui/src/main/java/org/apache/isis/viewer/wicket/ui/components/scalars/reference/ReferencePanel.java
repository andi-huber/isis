/*
 *  Licensed to the Apache Software Foundation (ASF) under one
 *  or more contributor license agreements.  See the NOTICE file
 *  distributed with this work for additional information
 *  regarding copyright ownership.  The ASF licenses this file
 *  to you under the Apache License, Version 2.0 (the
 *  "License"); you may not use this file except in compliance
 *  with the License.  You may obtain a copy of the License at
 *
 *        http://www.apache.org/licenses/LICENSE-2.0
 *
 *  Unless required by applicable law or agreed to in writing,
 *  software distributed under the License is distributed on an
 *  "AS IS" BASIS, WITHOUT WARRANTIES OR CONDITIONS OF ANY
 *  KIND, either express or implied.  See the License for the
 *  specific language governing permissions and limitations
 *  under the License.
 */

package org.apache.isis.viewer.wicket.ui.components.scalars.reference;

import java.util.List;

import javax.inject.Inject;

import org.apache.wicket.AttributeModifier;
import org.apache.wicket.Component;
import org.apache.wicket.MarkupContainer;
import org.apache.wicket.ajax.AjaxRequestTarget;
import org.apache.wicket.markup.html.WebMarkupContainer;
import org.apache.wicket.markup.html.basic.Label;
import org.apache.wicket.markup.html.form.FormComponent;
import org.apache.wicket.model.IModel;
import org.apache.wicket.model.Model;
import org.wicketstuff.select2.ChoiceProvider;
import org.wicketstuff.select2.Settings;

import org.apache.isis.commons.internal.collections._Lists;
import org.apache.isis.core.metamodel.adapter.ObjectAdapter;
import org.apache.isis.core.metamodel.facets.object.autocomplete.AutoCompleteFacet;
import org.apache.isis.core.metamodel.spec.ObjectSpecification;
import org.apache.isis.viewer.wicket.model.isis.WicketViewerSettings;
import org.apache.isis.viewer.wicket.model.mementos.ObjectAdapterMemento;
import org.apache.isis.viewer.wicket.model.models.EntityModel;
import org.apache.isis.viewer.wicket.model.models.EntityModelForReference;
import org.apache.isis.viewer.wicket.model.models.ScalarModel;
import org.apache.isis.viewer.wicket.ui.ComponentFactory;
import org.apache.isis.viewer.wicket.ui.ComponentType;
import org.apache.isis.viewer.wicket.ui.components.scalars.ScalarPanelAbstract2;
import org.apache.isis.viewer.wicket.ui.components.scalars.ScalarPanelSelect2Abstract;
import org.apache.isis.viewer.wicket.ui.components.widgets.bootstrap.FormGroup;
import org.apache.isis.viewer.wicket.ui.components.widgets.entitysimplelink.EntityLinkSimplePanel;
import org.apache.isis.viewer.wicket.ui.components.widgets.select2.Select2;
import org.apache.isis.viewer.wicket.ui.components.widgets.select2.providers.ObjectAdapterMementoProviderForReferenceChoices;
import org.apache.isis.viewer.wicket.ui.components.widgets.select2.providers.ObjectAdapterMementoProviderForReferenceObjectAutoComplete;
import org.apache.isis.viewer.wicket.ui.components.widgets.select2.providers.ObjectAdapterMementoProviderForReferenceParamOrPropertyAutoComplete;
import org.apache.isis.viewer.wicket.ui.util.Components;
import org.apache.isis.viewer.wicket.ui.util.CssClassAppender;
import org.apache.isis.viewer.wicket.ui.util.Tooltips;

/**
 * Panel for rendering scalars which of are of reference type (as opposed to
 * value types).
 */
public class ReferencePanel extends ScalarPanelSelect2Abstract {

    private static final long serialVersionUID = 1L;

    private static final String ID_AUTO_COMPLETE = "autoComplete";
    private static final String ID_ENTITY_ICON_TITLE = "entityIconAndTitle";

    private EntityLinkSelect2Panel entityLink;
    private EntityLinkSimplePanel entitySimpleLink;

    public ReferencePanel(final String id, final ScalarModel scalarModel) {
        super(id, scalarModel);
    }


    Select2 getSelect2() {
        return select2;
    }

    // //////////////////////////////////////

    // First called as a side-effect of {@link #beforeRender()}
    @Override
    protected Component createComponentForCompact() {

        final ScalarModel scalarModel = getModel();
        final String name = scalarModel.getName();

        entitySimpleLink = (EntityLinkSimplePanel) getComponentFactoryRegistry().createComponent(ComponentType.ENTITY_LINK, getModel());

        entitySimpleLink.setOutputMarkupId(true);
        entitySimpleLink.setLabel(Model.of(name));

        final WebMarkupContainer labelIfCompact = new WebMarkupContainer(ID_SCALAR_IF_COMPACT);
        labelIfCompact.add(entitySimpleLink);

        return labelIfCompact;
    }

    // First called as a side-effect of {@link #beforeRender()}
    @Override
    protected FormGroup createComponentForRegular() {

        entityLink = new EntityLinkSelect2Panel(ComponentType.ENTITY_LINK.getWicketId(), this);

        entityLink.setRequired(getModel().isRequired());
        this.select2 = createSelect2AndSemantics();
        entityLink.addOrReplace(select2.component());

        syncWithInput();

        entityLink.setOutputMarkupId(true);

        FormComponent<?> formComponent = this.entityLink;

        return createFormGroup(formComponent);
    }


    private Select2 createSelect2AndSemantics() {

        final Select2 select2 = createSelect2(ID_AUTO_COMPLETE);


        final Settings settings = select2.getSettings();

        // one of these three case should be true
        // (as per the isEditableWithEitherAutoCompleteOrChoices() guard above)
        if(getModel().hasChoices()) {

            settings.setPlaceholder(getModel().getName());

        } else if(getModel().hasAutoComplete()) {

            final int minLength = getModel().getAutoCompleteMinLength();
            settings.setMinimumInputLength(minLength);
            settings.setPlaceholder(getModel().getName());

        } else if(hasObjectAutoComplete()) {
            final ObjectSpecification typeOfSpecification = getModel().getTypeOfSpecification();
            final AutoCompleteFacet autoCompleteFacet = typeOfSpecification.getFacet(AutoCompleteFacet.class);
            final int minLength = autoCompleteFacet.getMinLength();
            settings.setMinimumInputLength(minLength);
        }

        return select2;
    }



    // //////////////////////////////////////

    @Override
    protected InlinePromptConfig getInlinePromptConfig() {
        return InlinePromptConfig.supportedAndHide(select2.component());
    }

    @Override
    protected IModel<String> obtainInlinePromptModel() {
        final IModel<ObjectAdapterMemento> model = select2.getModel();
        return new IModel<String>() {
            private static final long serialVersionUID = 1L;

            @Override
            public String getObject() {
                final ObjectAdapterMemento oam = model.getObject();
                if(oam == null) {
                    return null;
                }
                ObjectAdapter objectAdapter = oam.getObjectAdapter();
                return objectAdapter != null ? objectAdapter.titleString(null) : null;
            }

            @Override
            public void setObject(final String s) {
                // ignore
            }

            @Override
            public void detach() {
                // ignore
            }
        };
    }





    // //////////////////////////////////////
    // onBeforeRender*
    // //////////////////////////////////////

    @Override
    protected void onInitializeWhenEnabled() {
        super.onInitializeWhenEnabled();
        entityLink.setEnabled(true);
        syncWithInput();
    }

    @Override
    protected void onInitializeWhenViewMode() {
        super.onInitializeWhenViewMode();
        entityLink.setEnabled(false);
        syncWithInput();
    }

    @Override
    protected void onInitializeWhenDisabled(final String disableReason) {
        super.onInitializeWhenDisabled(disableReason);
        syncWithInput();
        final EntityModel entityLinkModel = (EntityModel) entityLink.getModel();
        entityLinkModel.toViewMode();
        entityLink.setEnabled(false);
        Tooltips.addTooltip(entityLink, disableReason);
    }

    @Override
    protected void onDisabled(final String disableReason, final AjaxRequestTarget target) {
        super.onDisabled(disableReason, target);

        entityLink.setEnabled(false);
        entityLink.add(new AttributeModifier("title", Model.of(disableReason)));
    }

    @Override
    protected void onEnabled(final AjaxRequestTarget target) {
        super.onEnabled(target);

        entityLink.setEnabled(true);
        entityLink.add(new AttributeModifier("title", Model.of("")));
    }



    // //////////////////////////////////////
    // syncWithInput
    // //////////////////////////////////////


    // called from onInitialize*
    // (was previous called by EntityLinkSelect2Panel in onBeforeRender, this responsibility now moved)
    private void syncWithInput() {
        final ObjectAdapter adapter = getModel().getPendingElseCurrentAdapter();

        // syncLinkWithInput
        final MarkupContainer componentForRegular = (MarkupContainer) getComponentForRegular();

        if(componentForRegular != null) {

            final EntityModelForReference entityModelForLink = new EntityModelForReference(getModel());

            entityModelForLink.setContextAdapterIfAny(getModel().getContextAdapterIfAny());
            entityModelForLink.setRenderingHint(getModel().getRenderingHint());

            final ComponentFactory componentFactory =
                    getComponentFactoryRegistry().findComponentFactory(ComponentType.ENTITY_ICON_AND_TITLE, entityModelForLink);
            final Component component = componentFactory.createComponent(ComponentType.ENTITY_ICON_AND_TITLE.getWicketId(), entityModelForLink);

            componentForRegular.addOrReplace(component);

<<<<<<< HEAD
            boolean inlinePrompt = (scalarModel.getPromptStyle().isInline() && scalarModel.canEnterEditMode()) ||
                    scalarModel.hasActionWithInlineAsIfEdit();
=======
            boolean inlinePrompt = scalarModel.isInlinePrompt(getDeploymentCategory());
>>>>>>> 0c31977d
            if(inlinePrompt) {
                // bit of a hack... allows us to suppress the title using CSS
                component.add(new CssClassAppender("inlinePrompt"));
            }

            if (adapter != null) {

                Components.permanentlyHide(componentForRegular, "entityTitleIfNull");

            } else {

                if(inlinePrompt) {
                    Components.permanentlyHide(componentForRegular, "entityTitleIfNull");
                } else {
                    componentForRegular.addOrReplace(new Label("entityTitleIfNull", "(none)"));
                }
            }

        }


        // syncLinkWithInputIfAutoCompleteOrChoices
        if(isEditableWithEitherAutoCompleteOrChoices()) {

            if(select2 == null) {
                throw new IllegalStateException("select2 should be created already");
            } else {
                //
                // the select2Choice already exists, so the widget has been rendered before.  If it is
                // being re-rendered now, it may be because some other property/parameter was invalid.
                // when the form was submitted, the selected object (its oid as a string) would have
                // been saved as rawInput.  If the property/parameter had been valid, then this rawInput
                // would be correctly converted and processed by the select2Choice's choiceProvider.  However,
                // an invalid property/parameter means that the webpage is re-rendered in another request,
                // and the rawInput can no longer be interpreted.  The net result is that the field appears
                // with no input.
                //
                // The fix is therefore (I think) simply to clear any rawInput, so that the select2Choice
                // renders its state from its model.
                //
                // see: FormComponent#getInputAsArray()
                // see: Select2Choice#renderInitializationScript()
                //
                select2.clearInput();
            }

            if(getComponentForRegular() != null) {
                Components.permanentlyHide((MarkupContainer)getComponentForRegular(), ID_ENTITY_ICON_TITLE);
                Components.permanentlyHide(componentForRegular, "entityTitleIfNull");
            }



            // syncUsability
            if(select2 != null) {
                final boolean mutability = entityLink.isEnableAllowed() && !getModel().isViewMode();
                select2.setEnabled(mutability);
            }

            Components.permanentlyHide(entityLink, "entityLinkIfNull");
        } else {
            // this is horrid; adds a label to the id
            // should instead be a 'temporary hide'
            Components.permanentlyHide(entityLink, ID_AUTO_COMPLETE);
            // setSelect2(null); // this forces recreation next time around
        }

    }

    // //////////////////////////////////////
    // setProviderAndCurrAndPending
    // //////////////////////////////////////

    @Override
    protected ChoiceProvider<ObjectAdapterMemento> buildChoiceProvider(final ObjectAdapter[] argsIfAvailable) {

        if (getModel().hasChoices()) {
            List<ObjectAdapterMemento> choiceMementos = obtainChoiceMementos(argsIfAvailable);
            return new ObjectAdapterMementoProviderForReferenceChoices(getModel(), wicketViewerSettings, choiceMementos);
        }

        if(getModel().hasAutoComplete()) {
            return new ObjectAdapterMementoProviderForReferenceParamOrPropertyAutoComplete(getModel(), wicketViewerSettings);
        }

        return new ObjectAdapterMementoProviderForReferenceObjectAutoComplete(getModel(), wicketViewerSettings);
    }

    // called by setProviderAndCurrAndPending
    private List<ObjectAdapterMemento> obtainChoiceMementos(final ObjectAdapter[] argsIfAvailable) {
        final List<ObjectAdapter> choices = _Lists.newArrayList();
        if(getModel().hasChoices()) {
            choices.addAll(getModel().getChoices(argsIfAvailable, getAuthenticationSession()));
        }
        return _Lists.map(choices, ObjectAdapterMemento::ofAdapter);
    }

    // called by setProviderAndCurrAndPending
    @Override
    protected void syncIfNull(final Select2 select2, final List<ObjectAdapterMemento> choiceMementos) {
        final ObjectAdapterMemento curr = select2.getModelObject();

        if(!getModel().isCollection()) {

            if(curr == null) {
                select2.getModel().setObject(null);
                getModel().setObject(null);
            }

        }
    }

    //TODO [ahuber ]not used, remove?
    //    private boolean autoSelect() {
    //        final boolean disableAutoSelect = getConfiguration().getBoolean(KEY_DISABLE_DEPENDENT_CHOICE_AUTO_SELECTION, false);
    //        final boolean autoSelect = !disableAutoSelect;
    //        return autoSelect;
    //    }

    // //////////////////////////////////////
    // getInput, convertInput
    // //////////////////////////////////////

    // called by EntityLinkSelect2Panel
    String getInput() {
        final ObjectAdapter pendingElseCurrentAdapter = getModel().getPendingElseCurrentAdapter();
        return pendingElseCurrentAdapter != null? pendingElseCurrentAdapter.titleString(null): "(no object)";
    }

    // //////////////////////////////////////

    // called by EntityLinkSelect2Panel
    void convertInput() {
        if(isEditableWithEitherAutoCompleteOrChoices()) {

            // flush changes to pending
            ObjectAdapterMemento convertedInput =
                    select2.getConvertedInput();

            getModel().setPending(convertedInput);
            if(select2 != null) {
                select2.getModel().setObject(convertedInput);
            }

            final ObjectAdapter adapter = convertedInput!=null
            		? convertedInput.getObjectAdapter()
            				:null;
            getModel().setObject(adapter);
        }

        final ObjectAdapter pendingAdapter = getModel().getPendingAdapter();
        entityLink.setConvertedInput(pendingAdapter);
    }



    // //////////////////////////////////////

    @Override
    public void onUpdate(
            final AjaxRequestTarget target, final ScalarPanelAbstract2 scalarPanel) {

        super.onUpdate(target, scalarPanel);

        target.appendJavaScript(
                String.format("Wicket.Event.publish(Isis.Topic.CLOSE_SELECT2, '%s')", getMarkupId()));

    }


    // //////////////////////////////////////
    // helpers querying model state
    // //////////////////////////////////////

    // called from convertInput, syncWithInput
    private boolean isEditableWithEitherAutoCompleteOrChoices() {
        if(getModel().getRenderingHint().isInTable()) {
            return false;
        }
        // doesn't apply if not editable, either
        if(getModel().isViewMode()) {
            return false;
        }
        return getModel().hasChoices() || getModel().hasAutoComplete() || hasObjectAutoComplete();
    }

    // called by isEditableWithEitherAutoCompleteOrChoices
    private boolean hasObjectAutoComplete() {
        final ObjectSpecification typeOfSpecification = getModel().getTypeOfSpecification();
        final AutoCompleteFacet autoCompleteFacet =
                (typeOfSpecification != null)? typeOfSpecification.getFacet(AutoCompleteFacet.class):null;
                return autoCompleteFacet != null;
    }


    @Override
    protected String getScalarPanelType() {
        return "referencePanel";
    }


    // //////////////////////////////////////

    @Inject WicketViewerSettings wicketViewerSettings;

}

<|MERGE_RESOLUTION|>--- conflicted
+++ resolved
@@ -263,12 +263,7 @@
 
             componentForRegular.addOrReplace(component);
 
-<<<<<<< HEAD
-            boolean inlinePrompt = (scalarModel.getPromptStyle().isInline() && scalarModel.canEnterEditMode()) ||
-                    scalarModel.hasActionWithInlineAsIfEdit();
-=======
-            boolean inlinePrompt = scalarModel.isInlinePrompt(getDeploymentCategory());
->>>>>>> 0c31977d
+            boolean inlinePrompt = scalarModel.isInlinePrompt();
             if(inlinePrompt) {
                 // bit of a hack... allows us to suppress the title using CSS
                 component.add(new CssClassAppender("inlinePrompt"));
