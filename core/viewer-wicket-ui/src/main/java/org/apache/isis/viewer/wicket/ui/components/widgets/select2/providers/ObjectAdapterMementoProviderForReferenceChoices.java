--- conflicted
+++ resolved
@@ -38,15 +38,10 @@
 
 import java.util.Collection;
 import java.util.List;
-
 import java.util.function.Function;
 import java.util.stream.Collectors;
 
-import com.google.common.collect.Collections2;
-
 import org.apache.isis.commons.internal.base._NullSafe;
-import org.apache.isis.commons.internal.collections._Lists;
-
 import org.apache.isis.core.metamodel.adapter.oid.RootOid;
 import org.apache.isis.core.metamodel.spec.ObjectSpecId;
 import org.apache.isis.core.metamodel.spec.ObjectSpecification;
@@ -85,9 +80,6 @@
                     return null;
                 }
                 final RootOid oid = RootOid.deString(input);
-<<<<<<< HEAD
-                return ObjectAdapterMemento.createPersistent(oid);
-=======
 
                 final ObjectSpecId objectSpecId = oid.getObjectSpecId();
                 final ObjectSpecification spec = getSpecificationLoader().lookupBySpecId(objectSpecId);
@@ -95,10 +87,8 @@
                 if(spec.isEncodeable()) {
                     return ObjectAdapterMemento.createForEncodeable(objectSpecId, oid.getIdentifier());
                 } else {
-                    return ObjectAdapterMemento.createPersistent(oid);
-                }
+                return ObjectAdapterMemento.createPersistent(oid);
             }
->>>>>>> 057a0611
         };
         return _NullSafe.stream(ids).map(function).collect(Collectors.toList());
     }
