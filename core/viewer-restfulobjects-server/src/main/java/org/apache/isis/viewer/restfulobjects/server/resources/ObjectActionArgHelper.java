--- conflicted
+++ resolved
@@ -64,14 +64,8 @@
 
                 // validate individual arg
                 final ObjectActionParameter parameter = parameters.get(i);
-<<<<<<< HEAD
                 final Object argPojo = argAdapter!=null?argAdapter.getPojo():null;
-                final String reasonNotValid = parameter.isValid(objectAdapter, argPojo, InteractionInitiatedBy.USER
-                        );
-=======
-                final Object argPojo = argAdapter!=null?argAdapter.getObject():null;
                 final String reasonNotValid = parameter.isValid(objectAdapter, argPojo, InteractionInitiatedBy.USER);
->>>>>>> 3c4daf4a
                 if (reasonNotValid != null) {
                     argRepr.mapPut("invalidReason", reasonNotValid);
                     valid = false;
